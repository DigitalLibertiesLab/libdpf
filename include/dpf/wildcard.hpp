--- conflicted
+++ resolved
@@ -134,10 +134,7 @@
 namespace utils
 {
 
-<<<<<<< HEAD
-=======
 /// @brief specializes `dpf::utils::bitlength_of` for `dpf::wildcard_value`
->>>>>>> ac469c6c
 template <typename T>
 struct bitlength_of<wildcard_value<T>>
   : public bitlength_of<T>
