/// @file dpf/dpf_key.hpp
/// @brief
/// @details
/// @author Ryan Henry <ryan.henry@ucalgary.ca>
/// @copyright Copyright (c) 2019-2023 Ryan Henry and others
/// @license Released under a GNU General Public v2.0 (GPLv2) license;
///          see [LICENSE.md](@ref GPLv2) for details.

#ifndef LIBDPF_INCLUDE_DPF_DPF_KEY_HPP__
#define LIBDPF_INCLUDE_DPF_DPF_KEY_HPP__

#include <array>
#include <bitset>
#include <tuple>
#include <functional>

#include "dpf/prg_aes.hpp"
#include "dpf/wildcard.hpp"
#include "dpf/twiddle.hpp"
#include "dpf/leaf_node.hpp"
#include "dpf/aligned_allocator.hpp"
#include "dpf/network.hpp"

namespace dpf
{

template <typename I>
using root_sampler_t = std::add_pointer_t<typename I::block_t()>;

template <class InteriorPRG,
          class ExteriorPRG,
          typename InputT,
          typename OutputT,
          typename... OutputTs>
struct dpf_key
{
  public:
    using interior_prg_type = InteriorPRG;
    using interior_node = typename InteriorPRG::block_t;
    using exterior_prg_type = ExteriorPRG;
    using exterior_node = typename ExteriorPRG::block_t;
    using input_type = InputT;
    using integral_type = utils::integral_type_from_bitlength_t<utils::bitlength_of_v<input_type>, utils::bitlength_of_v<std::size_t>>;
    using outputs_tuple = std::tuple<OutputT, OutputTs...>;
HEDLEY_PRAGMA(GCC diagnostic push)
HEDLEY_PRAGMA(GCC diagnostic ignored "-Wignored-attributes")
    using leaf_nodes = dpf::leaf_tuple_t<exterior_node, OutputT, OutputTs...>;
    using beaver_tuple = dpf::beaver_tuple_t<exterior_node, OutputT, OutputTs...>;
HEDLEY_PRAGMA(GCC diagnostic pop)
    static constexpr std::size_t depth = utils::bitlength_of_v<input_type>
        - dpf::lg_outputs_per_leaf_v<OutputT, exterior_node>;
    static constexpr input_type msb_mask = utils::msb_of_v<input_type>;
    static constexpr std::size_t outputs_per_leaf = dpf::outputs_per_leaf_v<OutputT, exterior_node>;
    static constexpr std::size_t lg_outputs_per_leaf = dpf::lg_outputs_per_leaf_v<OutputT, exterior_node>;

    static_assert(std::conjunction_v<std::is_trivially_copyable<OutputT>,
                                     std::is_trivially_copyable<OutputTs>...>,
        "all output types must be trivially copyable");
    static_assert(std::has_unique_object_representations_v<input_type>);

    HEDLEY_ALWAYS_INLINE
    constexpr dpf_key(interior_node root_,
                      const std::array<interior_node, depth> & interior_cws_,
                      const std::array<uint8_t, depth> & correction_advice_,
                      const leaf_nodes & exterior_cw_,
                      const std::bitset<sizeof...(OutputTs)+1> & wild_mask_,
<<<<<<< HEAD
                      beaver_tuple beavers_)
      : wildcard_mask{wild_mask_},
        mutable_exterior_cw{exterior_cw_},
        mutable_beaver_tuple{beavers_},
=======
                      beaver_tuple && beavers_)
      : wildcard_mask{wild_mask_},
        mutable_exterior_cw{exterior_cw_},
        mutable_beaver_tuple{std::forward<beaver_tuple>(beavers_)},
>>>>>>> bcd82ecd
        root{root_},
        correction_words{interior_cws_},
        correction_advice{correction_advice_}
    { }
    dpf_key(const dpf_key &) = delete;
    dpf_key(dpf_key &&) = default;

  private:
    std::bitset<sizeof...(OutputTs)+1> wildcard_mask;
    leaf_nodes mutable_exterior_cw;
    beaver_tuple mutable_beaver_tuple;

  public:
    const interior_node root;
HEDLEY_PRAGMA(GCC diagnostic push)
HEDLEY_PRAGMA(GCC diagnostic ignored "-Wignored-attributes")
    const std::array<interior_node, depth> correction_words;
HEDLEY_PRAGMA(GCC diagnostic pop)
    const std::array<uint8_t, depth> correction_advice;


    template <std::size_t I = 0,
            typename OutputT_,
            typename StreamT,
            typename CompletionToken,
            std::enable_if_t<std::equal_to{}(dpf::outputs_per_leaf_v<OutputT_, exterior_node>, 1), bool> = true>
    auto async_assign_leaf(StreamT & peer, const OutputT_ & output, CompletionToken && token)
    {
        using leaf_type = std::tuple_element_t<I, leaf_nodes>;
        using output_type = std::tuple_element_t<I, outputs_tuple>;
        static_assert(std::is_same_v<OutputT_, dpf::concrete_type_t<output_type>>);
        auto leaf_buf = std::make_unique<leaf_type>();

#include <asio/yield.hpp>
        return asio::async_compose<
            CompletionToken, void(asio::error_code)>(
                [
                    &peer,
                    &dpf = *this,
                    &output,
                    &leaf = std::get<I>(this->mutable_exterior_cw),
                    &beaver = std::get<I>(this->mutable_beaver_tuple),
                    leaf_buf = std::move(leaf_buf),
                    coro = asio::coroutine()
                ]
                (
                    auto & self,
                    const asio::error_code & error = {},
                    std::size_t = 0
                )
                mutable
                {
                    reenter (coro)
                    {
                        if (dpf.wildcard_mask.test(I) == false)
                        {
                            throw std::logic_error("not a wildcard");
                        }
                        if (beaver.is_locked->test_and_set())
                        {
                            throw std::logic_error("already locked");
                        }

                        std::memcpy(&leaf_buf, &output, sizeof(leaf_type));

                        leaf = add<OutputT_, exterior_node>(leaf, *leaf_buf);
                        yield asio::async_write(peer, asio::buffer(&leaf, sizeof(leaf_type)),
                            std::move(self));
                        if (error) break;
                        yield asio::async_read(peer, asio::buffer(leaf_buf.get(), sizeof(leaf_type)),
                            std::move(self));
                        if (error) break;
                        leaf = add<OutputT_, exterior_node>(leaf, *leaf_buf);
                        dpf.wildcard_mask[I] = false;
                    }
                    self.complete(error);
                },
            token, peer);
#include <asio/unyield.hpp>
    }

    template <std::size_t I = 0,
            typename OutputT_,
            typename StreamT,
            typename CompletionToken,
            std::enable_if_t<std::greater{}(dpf::outputs_per_leaf_v<OutputT_, exterior_node>, 1), bool> = true>
    auto async_assign_leaf(StreamT & peer, OutputT_ output, CompletionToken && token)
    {
        using leaf_type = std::tuple_element_t<I, leaf_nodes>;
        using output_type = std::tuple_element_t<I, outputs_tuple>;
        static_assert(std::is_same_v<OutputT_, dpf::concrete_type_t<output_type>>);

        auto my_out = std::make_unique<OutputT_>();
        auto peer_out = std::make_unique<OutputT_>();
        auto leaf_buf = std::make_unique<leaf_type>();

#include <asio/yield.hpp>
        return asio::async_compose<
            CompletionToken, void(asio::error_code)>(
                [
                    &peer,
                    &dpf = *this,
                    &output,
                    &leaf = std::get<I>(this->mutable_exterior_cw),
                    &beaver = std::get<I>(this->mutable_beaver_tuple),
                    my_out = std::move(my_out),
                    peer_out = std::move(peer_out),
                    leaf_buf = std::move(leaf_buf),
                    coro = asio::coroutine()
                ]
                (
                    auto & self,
                    const asio::error_code & error = {},
                    std::size_t = 0
                )
                mutable
                {
                    reenter (coro)
                    {
                        if (dpf.wildcard_mask.test(I) == false)
                        {
                            throw std::logic_error("not a wildcard");
                        }
                        if (beaver.is_locked->test_and_set())
                        {
                            throw std::logic_error("already locked");
                        }

                        *my_out = output + beaver.output_blind;
                        yield asio::async_write(peer, asio::buffer(my_out.get(), sizeof(OutputT_)),
                            std::move(self));
                        if (error) break;
                        yield asio::async_read(peer, asio::buffer(peer_out.get(), sizeof(OutputT_)),
                            std::move(self));
                        if (error) break;
                        *leaf_buf = subtract<OutputT_, exterior_node>(
                            multiply<OutputT_, exterior_node>(beaver.blinded_vector, output),
                            multiply<OutputT_, exterior_node>(beaver.vector_blind, *peer_out)
                        );

                        leaf = add<OutputT_, exterior_node>(leaf, *leaf_buf);
                        yield asio::async_write(peer, asio::buffer(&leaf, sizeof(leaf_type)),
                            std::move(self));
                        if (error) break;
                        yield asio::async_read(peer, asio::buffer(leaf_buf.get(), sizeof(leaf_type)),
                            std::move(self));
                        if (error) break;
                        leaf = add<OutputT_, exterior_node>(leaf, *leaf_buf);
                        dpf.wildcard_mask[I] = false;
                    }
                    self.complete(error);
                },
            token, peer);
#include <asio/unyield.hpp>
    }

    HEDLEY_ALWAYS_INLINE
    bool is_wildcard(std::size_t i) const
    {
        return wildcard_mask.test(i);
    }

    std::string wildcard_bitmask() const
    {
        return wildcard_mask.to_string();
    }

    template <std::size_t I>
    HEDLEY_ALWAYS_INLINE
    const auto & exterior_cw() const
    {
        return std::get<I>(mutable_exterior_cw);
    }

    HEDLEY_ALWAYS_INLINE
    const auto & exterior_cws() const
    {
        return mutable_exterior_cw;
    }

    HEDLEY_ALWAYS_INLINE
    const auto & beavers() const
    {
        return mutable_beaver_tuple;
    }

    HEDLEY_NO_THROW
    HEDLEY_ALWAYS_INLINE
    HEDLEY_CONST
    static auto traverse_interior(const interior_node & node,
        const interior_node & cw, bool dir) noexcept
    {
        return dpf::xor_if_lo_bit(
            interior_prg_type::eval(unset_lo_2bits(node), dir), cw, node);
    }

    template <std::size_t I,
              typename LeafT>
    HEDLEY_NO_THROW
    HEDLEY_ALWAYS_INLINE
    HEDLEY_CONST
    static auto traverse_exterior(const interior_node & node,
        const LeafT & cw) noexcept
    {
HEDLEY_PRAGMA(GCC diagnostic push)
HEDLEY_PRAGMA(GCC diagnostic ignored "-Wignored-attributes")
        using output_type = std::tuple_element_t<I, outputs_tuple>;
        return dpf::subtract<output_type, exterior_node>(
            make_leaf_mask_inner<exterior_prg_type, I, outputs_tuple>(unset_lo_2bits(node)),
            dpf::get_if_lo_bit(cw, node));
HEDLEY_PRAGMA(GCC diagnostic pop)
    }
};  // struct dpf_key

template <typename T>
static T basic_uniform_root_sampler()
{
    T ret = dpf::uniform_fill(ret);
    return ret;
}

template <class InteriorPRG = dpf::prg::aes128,
          class ExteriorPRG = InteriorPRG,
          dpf::root_sampler_t<InteriorPRG> RootSampler
              = &dpf::basic_uniform_root_sampler,
          typename InputT,
          typename OutputT,
          typename... OutputTs>
auto make_dpf(InputT x, OutputT y, OutputTs... ys)
{
    using dpf_type = dpf_key<InteriorPRG, ExteriorPRG, InputT,
                                   OutputT, OutputTs...>;
    using interior_node = typename dpf_type::interior_node;

    constexpr auto depth = dpf_type::depth;
    InputT mask = dpf_type::msb_mask;

    const interior_node root[2] = {
        dpf::unset_lo_bit(RootSampler()),
        dpf::set_lo_bit(RootSampler())
    };

HEDLEY_PRAGMA(GCC diagnostic push)
HEDLEY_PRAGMA(GCC diagnostic ignored "-Wignored-attributes")
    std::array<interior_node, depth> correction_words;
HEDLEY_PRAGMA(GCC diagnostic pop)
    std::array<uint8_t, depth> correction_advice;

    interior_node parent[2] = { root[0], root[1] };
    bool advice[2];

    for (std::size_t level = 0; level < depth; ++level, mask >>= 1)
    {
        bool bit = !!(mask & x);

        advice[0] = dpf::get_lo_bit_and_clear_lo_2bits(parent[0]);
        advice[1] = dpf::get_lo_bit_and_clear_lo_2bits(parent[1]);

        auto child0 = InteriorPRG::eval01(parent[0]);
        auto child1 = InteriorPRG::eval01(parent[1]);
        interior_node child[2] = {
            child0[0] ^ child1[0],
            child0[1] ^ child1[1]
        };

        bool t[2] = {
            static_cast<bool>(dpf::get_lo_bit(child[0]) ^ !bit),
            static_cast<bool>(dpf::get_lo_bit(child[1]) ^ bit)
        };
        auto cw = dpf::set_lo_bit(child[!bit], t[bit]);
        parent[0] = dpf::xor_if(child0[bit], cw, advice[0]);
        parent[1] = dpf::xor_if(child1[bit], cw, advice[1]);

        correction_words[level] = child[!bit];
        correction_advice[level] = uint_fast8_t(t[1] << 1) | t[0];
    }
    auto wildcard_mask = dpf::utils::make_bitset(dpf::is_wildcard_v<OutputT>,
        dpf::is_wildcard_v<OutputTs>...);

    bool sign0 = dpf::get_lo_bit(parent[0]);
    // bool sign1 = dpf::get_lo_bit(parent[1]);

    auto [pair0, pair1] = dpf::make_leaves<ExteriorPRG>(x, unset_lo_2bits(parent[0]),
        unset_lo_2bits(parent[1]), sign0, y, ys...);
    auto & [leaves0, beavers0] = pair0;
    auto & [leaves1, beavers1] = pair1;

    return std::make_pair(
        dpf_type{root[0], correction_words, correction_advice,
<<<<<<< HEAD
            leaves0, wildcard_mask, beavers0},
        dpf_type{root[1], correction_words, correction_advice,
            leaves1, wildcard_mask, beavers1});
=======
            leaves0, wildcard_mask, std::move(beavers0)},
        dpf_type{root[1], correction_words, correction_advice,
            leaves1, wildcard_mask, std::move(beavers1)});
>>>>>>> bcd82ecd
}  // make_dpf

}  // namespace dpf

#endif  // LIBDPF_INCLUDE_DPF_DPF_KEY_HPP__<|MERGE_RESOLUTION|>--- conflicted
+++ resolved
@@ -64,17 +64,10 @@
                       const std::array<uint8_t, depth> & correction_advice_,
                       const leaf_nodes & exterior_cw_,
                       const std::bitset<sizeof...(OutputTs)+1> & wild_mask_,
-<<<<<<< HEAD
-                      beaver_tuple beavers_)
-      : wildcard_mask{wild_mask_},
-        mutable_exterior_cw{exterior_cw_},
-        mutable_beaver_tuple{beavers_},
-=======
                       beaver_tuple && beavers_)
       : wildcard_mask{wild_mask_},
         mutable_exterior_cw{exterior_cw_},
         mutable_beaver_tuple{std::forward<beaver_tuple>(beavers_)},
->>>>>>> bcd82ecd
         root{root_},
         correction_words{interior_cws_},
         correction_advice{correction_advice_}
@@ -364,15 +357,9 @@
 
     return std::make_pair(
         dpf_type{root[0], correction_words, correction_advice,
-<<<<<<< HEAD
-            leaves0, wildcard_mask, beavers0},
-        dpf_type{root[1], correction_words, correction_advice,
-            leaves1, wildcard_mask, beavers1});
-=======
             leaves0, wildcard_mask, std::move(beavers0)},
         dpf_type{root[1], correction_words, correction_advice,
             leaves1, wildcard_mask, std::move(beavers1)});
->>>>>>> bcd82ecd
 }  // make_dpf
 
 }  // namespace dpf
