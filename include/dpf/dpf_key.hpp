/// @file dpf/dpf_key.hpp
/// @brief
/// @details
/// @author Ryan Henry <ryan.henry@ucalgary.ca>
/// @copyright Copyright (c) 2019-2023 Ryan Henry and others
/// @license Released under a GNU General Public v2.0 (GPLv2) license;
///          see [LICENSE.md](@ref GPLv2) for details.

#ifndef LIBDPF_INCLUDE_DPF_DPF_KEY_HPP__
#define LIBDPF_INCLUDE_DPF_DPF_KEY_HPP__

#include <array>
#include <bitset>
#include <tuple>
#include <functional>

#include "dpf/prg_aes.hpp"
#include "dpf/wildcard.hpp"
#include "dpf/twiddle.hpp"
#include "dpf/leaf_node.hpp"
#include "dpf/aligned_allocator.hpp"
#include "dpf/network.hpp"

namespace dpf
{

template <typename InteriorPRG>
using root_sampler_t = std::add_pointer_t<typename InteriorPRG::block_type()>;

template <class InteriorPRG,
          class ExteriorPRG,
          typename InputT,
          typename OutputT,
          typename... OutputTs>
struct dpf_key
{
  public:
    using interior_prg = InteriorPRG;
    using interior_node = typename InteriorPRG::block_type;
    using exterior_prg = ExteriorPRG;
    using exterior_node = typename ExteriorPRG::block_type;
    using input_type = InputT;
    using integral_type = utils::integral_type_from_bitlength_t<utils::bitlength_of_v<input_type>, utils::bitlength_of_v<std::size_t>>;
    using outputs_tuple = std::tuple<OutputT, OutputTs...>;
    using concrete_outputs_tuple
        = std::tuple<concrete_type_t<OutputT>, concrete_type_t<OutputTs>...>;
HEDLEY_PRAGMA(GCC diagnostic push)
HEDLEY_PRAGMA(GCC diagnostic ignored "-Wignored-attributes")
    using leaf_tuple = dpf::leaf_tuple_t<exterior_node, OutputT, OutputTs...>;
    using beaver_tuple = dpf::beaver_tuple_t<exterior_node, OutputT, OutputTs...>;
HEDLEY_PRAGMA(GCC diagnostic pop)
    static constexpr std::size_t outputs_per_leaf = dpf::outputs_per_leaf_v<OutputT, exterior_node>;
    static constexpr std::size_t lg_outputs_per_leaf = dpf::lg_outputs_per_leaf_v<OutputT, exterior_node>;
    static constexpr std::size_t depth
        = utils::bitlength_of_v<input_type> - lg_outputs_per_leaf;
    static constexpr input_type msb_mask = utils::msb_of_v<input_type>;

    static_assert(std::conjunction_v<std::is_trivially_copyable<OutputT>,
                                     std::is_trivially_copyable<OutputTs>...>,
        "all output types must be trivially copyable");
    static_assert(std::has_unique_object_representations_v<input_type>);

    HEDLEY_ALWAYS_INLINE
    constexpr dpf_key(interior_node root_,
                      const std::array<interior_node, depth> & correction_words_,
                      const std::array<uint8_t, depth> & correction_advice_,
                      const leaf_tuple & leaves,
                      const std::bitset<sizeof...(OutputTs)+1> & wild_mask_,
                      beaver_tuple && beavers_)
      : mutable_wildcard_mask{wild_mask_},
        mutable_leaf_tuple{leaves},
        mutable_beaver_tuple{std::forward<beaver_tuple>(beavers_)},
        root{root_},
        correction_words{correction_words_},
        correction_advice{correction_advice_}
    { }
    dpf_key(const dpf_key &) = delete;
    dpf_key(dpf_key &&) = default;

  private:
    std::bitset<sizeof...(OutputTs)+1> mutable_wildcard_mask;
    leaf_tuple mutable_leaf_tuple;
    beaver_tuple mutable_beaver_tuple;

  public:
    const interior_node root;
HEDLEY_PRAGMA(GCC diagnostic push)
HEDLEY_PRAGMA(GCC diagnostic ignored "-Wignored-attributes")
    const std::array<interior_node, depth> correction_words;
HEDLEY_PRAGMA(GCC diagnostic pop)
    const std::array<uint8_t, depth> correction_advice;

    template <typename PeerT,
            typename ValueT,
            typename CompletionToken>
    auto async_shift_input(PeerT & peer, ValueT input, ValueT offset, CompletionToken && token)
    {
        auto peer_share = std::make_unique<ValueT>();

    #include <asio/yield.hpp>
        return asio::async_compose<
            CompletionToken, void(ValueT, asio::error_code)>(
                [
                    &peer,
                    my_share = input - offset,
                    peer_share = std::move(peer_share),
                    coro = asio::coroutine()
                ]
                (
                    auto & self,
                    const asio::error_code & error = {},
                    std::size_t = 0
                )
                mutable
                {
                    reenter (coro)
                    {
                        yield asio::async_write(peer,
                            asio::buffer(&my_share, sizeof(ValueT)),
                            std::move(self));
                        
                        yield asio::async_read(peer,
                            asio::buffer(peer_share.get(), sizeof(ValueT)),
                            std::move(self));

                        self.complete(
                            my_share + *peer_share,
                            error);
                    }
                },
            token, peer);
    #include <asio/unyield.hpp>
    }

<<<<<<< HEAD
=======
    template <typename PeerT,
            typename CompletionToken>
    auto async_send_dpf(PeerT & peer, CompletionToken && token)
    {
        // auto my_leaf_tuple = std::make_unique<>();

    #include <asio/yield.hpp>
        return asio::async_compose<
            CompletionToken, void(asio::error_code)>(
                [
                    &peer,
                    my_wildcard_mask = mutable_wildcard_mask.to_ullong(),
                    my_leaf_tuple = mutable_leaf_tuple,
                    my_root = root,
                    my_ca = correction_advice,
                    my_cw = correction_words,
                    coro = asio::coroutine()
                ]
                (
                    auto & self,
                    const asio::error_code & error = {},
                    std::size_t = 0
                )
                mutable
                {
                    reenter (coro)
                    {
                        yield asio::async_write(peer,
                            asio::buffer(&my_wildcard_mask, sizeof(my_wildcard_mask)),
                            std::move(self));

                        yield asio::async_write(peer,
                            asio::buffer(&my_leaf_tuple, sizeof(my_leaf_tuple)),
                            std::move(self));

                        yield asio::async_write(peer,
                            asio::buffer(&my_root, sizeof(my_root)),
                            std::move(self));

                        yield asio::async_write(peer,
                            asio::buffer(my_ca.data(), sizeof(std::array<uint8_t, depth>)),
                            std::move(self));

                        yield asio::async_write(peer,
                            asio::buffer(my_cw.data(), sizeof(std::array<interior_node, depth>)),
                            std::move(self));

                        self.complete(error);
                    }
                },
            token, peer);
    #include <asio/unyield.hpp>
    }

    template < //typename OutputType,
              typename PeerT,
              typename CompletionToken>
    static auto async_recv_dpf(PeerT &peer, CompletionToken &&token)
    {
        auto wildcard_mask_val = std::make_unique<size_t>();
        auto leaf_tuple_val = std::make_unique<leaf_tuple>();
        auto root_val = std::make_unique<interior_node>();
        auto ca_val = std::make_unique<std::array<uint8_t, depth>>();
        auto cw_val = std::make_unique<std::array<interior_node, depth>>();

#include <asio/yield.hpp>
        return asio::async_compose<
            CompletionToken, void(dpf_key, asio::error_code)>(
            [&peer,
             wildcard_mask_val = std::move(wildcard_mask_val),
             leaf_tuple_val = std::move(leaf_tuple_val),
             root_val = std::move(root_val),
             ca_val = std::move(ca_val),
             cw_val = std::move(cw_val),
             coro = asio::coroutine()](
                auto &self,
                const asio::error_code &error = {},
                std::size_t = 0) mutable
            {
                reenter(coro)
                {
                    yield asio::async_read(peer,
                        asio::buffer(wildcard_mask_val.get(), sizeof(size_t)),
                        std::move(self));

                    yield asio::async_read(peer,
                        asio::buffer(leaf_tuple_val.get(), sizeof(leaf_tuple)),
                        std::move(self));

                    yield asio::async_read(peer,
                        asio::buffer(root_val.get(), sizeof(interior_node)),
                        std::move(self));

                    yield asio::async_read(peer,
                        asio::buffer(ca_val->data(), sizeof(std::array<uint8_t, depth>)),
                        std::move(self));

                    yield asio::async_read(peer,
                        asio::buffer(cw_val->data(), sizeof(std::array<interior_node, depth>)),
                        std::move(self));

                    self.complete(
                        dpf_key(*root_val, *cw_val, *ca_val, *leaf_tuple_val, std::bitset<sizeof...(OutputTs)+1>(*wildcard_mask_val)),
                        error);
                }
            },
            token, peer);
#include <asio/unyield.hpp>
    }

>>>>>>> 245d7030
    template <typename OutputType,
              typename PeerT,
              typename LeafT,
              typename CompletionToken>
    static auto async_exchange_and_reconstruct_leaf_shares(PeerT & peer,
        const LeafT & share, CompletionToken && token)
    {
        auto peer_share = std::make_unique<LeafT>();

#include <asio/yield.hpp>
        return asio::async_compose<
            CompletionToken, void(LeafT, asio::error_code)>(
                [
                    &peer,
                    my_share = share,
                    peer_share = std::move(peer_share),
                    coro = asio::coroutine()
                ]
                (
                    auto & self,
                    const asio::error_code & error = {},
                    std::size_t = 0
                )
                mutable
                {
                    reenter (coro)
                    {
                        yield asio::async_write(peer,
                            asio::buffer(&my_share, sizeof(LeafT)),
                            std::move(self));

                        yield asio::async_read(peer,
                            asio::buffer(peer_share.get(), sizeof(LeafT)),
                            std::move(self));

                        self.complete(
                            add_leaf<OutputType>(my_share, *peer_share),
                            error);
                    }
                },
            token, peer);
#include <asio/unyield.hpp>
    }

    template <std::size_t I,
              typename PeerT,
              typename OutputType,
              typename BeaverT,
              typename CompletionToken,
              std::enable_if_t<std::greater{}(outputs_per_leaf_v<OutputType, exterior_node>, 1), bool> = true>
    static auto async_compute_naked_leaf_share(PeerT & peer,
        OutputType output, const BeaverT & beaver, CompletionToken && token)
    {
        static_assert(std::is_same_v<OutputType, concrete_type_t<std::tuple_element_t<I, outputs_tuple>>>);

        using leaf_type = std::tuple_element_t<I, leaf_tuple>;
        auto my_output = std::make_unique<OutputType>(output);
        auto peer_output = std::make_unique<OutputType>();

#include <asio/yield.hpp>
        return asio::async_compose<
            CompletionToken, void(leaf_type, asio::error_code)>(
                [
                    &peer,
                    output,
                    &output_blind = beaver.output_blind,
                    &blinded_vector = beaver.blinded_vector,
                    &vector_blind = beaver.vector_blind,
                    my_output = std::move(my_output),
                    peer_output = std::move(peer_output),
                    coro = asio::coroutine()
                ]
                (
                    auto & self,
                    const asio::error_code & error = {},
                    std::size_t = 0
                )
                mutable
                {
                    reenter (coro)
                    {
                        *my_output += output_blind;
                        yield asio::async_write(peer,
                            asio::buffer(my_output.get(), sizeof(OutputType)),
                            std::move(self));

                        yield asio::async_read(peer,
                            asio::buffer(peer_output.get(), sizeof(OutputType)),
                            std::move(self));

                        self.complete(
                            subtract_leaf<OutputType>(
<<<<<<< HEAD
                                multiply_leaf(blinded_vector, output),
                                multiply_leaf(vector_blind, *peer_output)),
=======
                                multiply(blinded_vector, output),
                                multiply(vector_blind, *peer_output)),
>>>>>>> 245d7030
                            error);
                    }
                },
            token, peer);
#include <asio/unyield.hpp>
    }

    template <std::size_t I,
              typename PeerT,
              typename OutputType,
              typename BeaverT,
              typename CompletionToken,
              std::enable_if_t<std::equal_to(outputs_per_leaf_v<OutputType, exterior_node>, 1), bool> = true>
    static auto async_compute_naked_leaf_share(PeerT & peer,
        const OutputType & output, const BeaverT & beaver, CompletionToken && token)
    {
        static_assert(std::is_same_v<OutputType, std::tuple_element_t<I, outputs_tuple>>);

        using leaf_type = std::tuple_element_t<I, leaf_tuple>;

        return asio::async_compose<
            CompletionToken, void(leaf_type, asio::error_code)>(
                [
                    &output,
                    coro = asio::coroutine()
                ]
                (
                    auto & self,
                    const asio::error_code & error = {},
                    std::size_t = 0
                )
                mutable
                {
                    leaf_type out;
                    std::memcpy(&out, &output, sizeof(leaf_type));
                    self.complete(out, error);
                },
            token, peer);
    }


    template <std::size_t I = 0,
            typename OutputType,
            typename StreamT,
            typename CompletionToken>
    auto async_assign_leaf(StreamT & peer, const OutputType & output, CompletionToken && token)
    {
        using leaf_type = std::tuple_element_t<I, leaf_tuple>;
        using output_type = concrete_type_t<std::tuple_element_t<I, outputs_tuple>>;
        static_assert(std::is_same_v<OutputType, output_type>);

#include <asio/yield.hpp>
        return asio::async_compose<
            CompletionToken, void(asio::error_code)>(
                [
                    &peer,
                    &wildcard_mask = this->wildcard_mask,
                    &output,
                    &leaf = std::get<I>(this->mutable_exterior_cw),
                    &beaver = std::get<I>(this->mutable_beaver_tuple),
                    coro = asio::coroutine()
                ]
                (
                    auto & self,
                    leaf_type && leaf_buf = leaf_type{},
                    const asio::error_code & error = {}
                )
                mutable
                {
                    reenter (coro)
                    {
                        if (wildcard_mask.test(I) == false)
                        {
                            throw std::logic_error("not a wildcard");
                        }
                        if (beaver.is_locked->test_and_set())
                        {
                            // once locked, *never* locked
                            // (even in event of failure)
                            throw std::logic_error("already locked");
                        }

                        yield async_compute_naked_leaf_share<I>(peer, output, beaver, std::move(self));
                        leaf = add_leaf<OutputType>(leaf, leaf_buf);
                        yield async_exchange_and_reconstruct_leaf_shares<OutputType>(peer, leaf, std::move(self));
                        leaf = leaf_buf;
                        wildcard_mask[I] = false;

                        self.complete(error);
                    }
                },
            token, peer);
#include <asio/unyield.hpp>
    }

    HEDLEY_ALWAYS_INLINE
    bool is_wildcard(std::size_t i) const
    {
        return mutable_wildcard_mask.test(i);
    }

    std::string wildcard_bitmask() const
    {
        return mutable_wildcard_mask.to_string();
    }

    template <std::size_t I>
    HEDLEY_ALWAYS_INLINE
    const auto & leaf() const
    {
        return std::get<I>(mutable_leaf_tuple);
    }

    HEDLEY_ALWAYS_INLINE
    const auto & leaves() const
    {
        return mutable_leaf_tuple;
    }


    template <std::size_t I = 0>
    HEDLEY_ALWAYS_INLINE
    const auto & beaver() const
    {
        return std::get<I>(mutable_beaver_tuple);
    }

    HEDLEY_ALWAYS_INLINE
    const auto & beavers() const
    {
        return mutable_beaver_tuple;
    }

    HEDLEY_NO_THROW
    HEDLEY_ALWAYS_INLINE
    HEDLEY_CONST
    static auto traverse_interior(const interior_node & node,
        const interior_node & cw, bool dir) noexcept
    {
        return dpf::xor_if_lo_bit(
            interior_prg::eval(unset_lo_2bits(node), dir), cw, node);
    }

    template <std::size_t I = 0,
              typename LeafT>
    HEDLEY_NO_THROW
    HEDLEY_ALWAYS_INLINE
    HEDLEY_CONST
    static auto traverse_exterior(const interior_node & node,
        const LeafT & cw) noexcept
    {
HEDLEY_PRAGMA(GCC diagnostic push)
HEDLEY_PRAGMA(GCC diagnostic ignored "-Wignored-attributes")
        using output_type = std::tuple_element_t<I, outputs_tuple>;
        return dpf::subtract_leaf<output_type>(
            make_leaf_mask_inner<exterior_prg, I, outputs_tuple>(unset_lo_2bits(node)),
            dpf::get_if_lo_bit(cw, node));
HEDLEY_PRAGMA(GCC diagnostic pop)
    }
};  // struct dpf_key

template <typename T>
static T basic_uniform_root_sampler()
{
    T ret = dpf::uniform_fill(ret);
    return ret;
}

template <class InteriorPRG = dpf::prg::aes128,
          class ExteriorPRG = InteriorPRG,
          dpf::root_sampler_t<InteriorPRG> RootSampler
              = &dpf::basic_uniform_root_sampler,
          typename InputT,
          typename OutputT,
          typename... OutputTs>
auto make_dpf(InputT x, OutputT y, OutputTs... ys)
{
    using dpf_type = dpf_key<InteriorPRG, ExteriorPRG, InputT,
                                   OutputT, OutputTs...>;
    using interior_node = typename dpf_type::interior_node;

    constexpr auto depth = dpf_type::depth;
    InputT mask = dpf_type::msb_mask;

    const interior_node root[2] = {
        dpf::unset_lo_bit(RootSampler()),
        dpf::set_lo_bit(RootSampler())
    };

HEDLEY_PRAGMA(GCC diagnostic push)
HEDLEY_PRAGMA(GCC diagnostic ignored "-Wignored-attributes")
    std::array<interior_node, depth> correction_words;
HEDLEY_PRAGMA(GCC diagnostic pop)
    std::array<uint8_t, depth> correction_advice;

    interior_node parent[2] = { root[0], root[1] };
    bool advice[2];

    for (std::size_t level = 0; level < depth; ++level, mask >>= 1)
    {
        bool bit = !!(mask & x);

        advice[0] = dpf::get_lo_bit_and_clear_lo_2bits(parent[0]);
        advice[1] = dpf::get_lo_bit_and_clear_lo_2bits(parent[1]);

        auto child0 = InteriorPRG::eval01(parent[0]);
        auto child1 = InteriorPRG::eval01(parent[1]);
        interior_node child[2] = {
            child0[0] ^ child1[0],
            child0[1] ^ child1[1]
        };

        bool t[2] = {
            static_cast<bool>(dpf::get_lo_bit(child[0]) ^ !bit),
            static_cast<bool>(dpf::get_lo_bit(child[1]) ^ bit)
        };
        auto cw = dpf::set_lo_bit(child[!bit], t[bit]);
        parent[0] = dpf::xor_if(child0[bit], cw, advice[0]);
        parent[1] = dpf::xor_if(child1[bit], cw, advice[1]);

        correction_words[level] = child[!bit];
        correction_advice[level] = uint_fast8_t(t[1] << 1) | t[0];
    }
    auto mutable_wildcard_mask = dpf::utils::make_bitset(dpf::is_wildcard_v<OutputT>,
        dpf::is_wildcard_v<OutputTs>...);

    bool sign0 = dpf::get_lo_bit(parent[0]);
    // bool sign1 = dpf::get_lo_bit(parent[1]);

    auto [pair0, pair1] = dpf::make_leaves<ExteriorPRG>(x, unset_lo_2bits(parent[0]),
        unset_lo_2bits(parent[1]), sign0, y, ys...);
    auto & [leaves0, beavers0] = pair0;
    auto & [leaves1, beavers1] = pair1;

    return std::make_pair(
        dpf_type{root[0], correction_words, correction_advice,
            leaves0, mutable_wildcard_mask, std::move(beavers0)},
        dpf_type{root[1], correction_words, correction_advice,
            leaves1, mutable_wildcard_mask, std::move(beavers1)});
}  // make_dpf

template <typename PeerT,
          typename CompletionToken,
          class InteriorPRG = dpf::prg::aes128,
          class ExteriorPRG = InteriorPRG,
          dpf::root_sampler_t<InteriorPRG> RootSampler
              = &dpf::basic_uniform_root_sampler,
          typename InputT,
          typename OutputT,
          typename... OutputTs>
auto make_dpf_send(PeerT & peer0, PeerT & peer1, CompletionToken && token, InputT x, OutputT y, OutputTs... ys)
{
    auto ds = dpf::make_dpf(x, y, ys...);
    return std::make_tuple(
        std::move(ds.first),
        std::move(ds.second),
        ds.first.async_send_dpf(peer0, token),
        ds.second.async_send_dpf(peer1, token));
}

}  // namespace dpf

#endif  // LIBDPF_INCLUDE_DPF_DPF_KEY_HPP__<|MERGE_RESOLUTION|>--- conflicted
+++ resolved
@@ -132,8 +132,6 @@
     #include <asio/unyield.hpp>
     }
 
-<<<<<<< HEAD
-=======
     template <typename PeerT,
             typename CompletionToken>
     auto async_send_dpf(PeerT & peer, CompletionToken && token)
@@ -244,7 +242,6 @@
 #include <asio/unyield.hpp>
     }
 
->>>>>>> 245d7030
     template <typename OutputType,
               typename PeerT,
               typename LeafT,
@@ -337,13 +334,8 @@
 
                         self.complete(
                             subtract_leaf<OutputType>(
-<<<<<<< HEAD
                                 multiply_leaf(blinded_vector, output),
                                 multiply_leaf(vector_blind, *peer_output)),
-=======
-                                multiply(blinded_vector, output),
-                                multiply(vector_blind, *peer_output)),
->>>>>>> 245d7030
                             error);
                     }
                 },
