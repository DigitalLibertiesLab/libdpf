--- conflicted
+++ resolved
@@ -140,11 +140,7 @@
     interior_node_t parent[2] = { root[0], root[1] };
     bool advice[2];
 
-<<<<<<< HEAD
-    for (std::size_t level = 0; level < depth; ++level, mask>>=1)
-=======
     for (std::size_t level = 0; level < depth; ++level, mask >>= 1)
->>>>>>> 6b74f66b
     {
         bool bit = !!(mask & x);
 
