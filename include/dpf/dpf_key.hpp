/// @file dpf/dpf_key.hpp
/// @brief
/// @details
/// @author Ryan Henry <ryan.henry@ucalgary.ca>
/// @copyright Copyright (c) 2019-2023 Ryan Henry and others
/// @license Released under a GNU General Public v2.0 (GPLv2) license;
///          see [LICENSE.md](@ref GPLv2) for details.

#ifndef LIBDPF_INCLUDE_DPF_DPF_KEY_HPP__
#define LIBDPF_INCLUDE_DPF_DPF_KEY_HPP__

#include <array>
#include <bitset>
#include <tuple>
#include <functional>

#include "dpf/prg_aes.hpp"
#include "dpf/wildcard.hpp"
#include "dpf/twiddle.hpp"
#include "dpf/leaf_node.hpp"
#include "dpf/aligned_allocator.hpp"
#include "dpf/network.hpp"

namespace dpf
{

template <typename InteriorPRG>
using root_sampler_t = std::add_pointer_t<typename InteriorPRG::block_type()>;

template <class InteriorPRG,
          class ExteriorPRG,
          typename InputT,
          typename OutputT,
          typename... OutputTs>
struct dpf_key
{
  public:
    using interior_prg = InteriorPRG;
    using interior_node = typename InteriorPRG::block_type;
    using exterior_prg = ExteriorPRG;
    using exterior_node = typename ExteriorPRG::block_type;
    using input_type = InputT;
    using integral_type = utils::integral_type_from_bitlength_t<utils::bitlength_of_v<input_type>, utils::bitlength_of_v<std::size_t>>;
    using outputs_tuple = std::tuple<OutputT, OutputTs...>;
    using concrete_outputs_tuple
        = std::tuple<concrete_type_t<OutputT>, concrete_type_t<OutputTs>...>;
HEDLEY_PRAGMA(GCC diagnostic push)
HEDLEY_PRAGMA(GCC diagnostic ignored "-Wignored-attributes")
    using leaf_tuple = dpf::leaf_tuple_t<exterior_node, OutputT, OutputTs...>;
    using beaver_tuple = dpf::beaver_tuple_t<exterior_node, OutputT, OutputTs...>;
HEDLEY_PRAGMA(GCC diagnostic pop)
    static constexpr std::size_t outputs_per_leaf = dpf::outputs_per_leaf_v<OutputT, exterior_node>;
    static constexpr std::size_t lg_outputs_per_leaf = dpf::lg_outputs_per_leaf_v<OutputT, exterior_node>;
    static constexpr std::size_t depth
        = utils::bitlength_of_v<input_type> - lg_outputs_per_leaf;
    static constexpr input_type msb_mask = utils::msb_of_v<input_type>;

    static_assert(std::conjunction_v<std::is_trivially_copyable<OutputT>,
                                     std::is_trivially_copyable<OutputTs>...>,
        "all output types must be trivially copyable");
    static_assert(std::has_unique_object_representations_v<input_type>);

    HEDLEY_ALWAYS_INLINE
    constexpr dpf_key(interior_node root_,
                      const std::array<interior_node, depth> & correction_words_,
                      const std::array<uint8_t, depth> & correction_advice_,
                      const leaf_tuple & leaves,
                      const std::bitset<sizeof...(OutputTs)+1> & wild_mask_,
                      beaver_tuple && beavers_)
      : mutable_wildcard_mask{wild_mask_},
        mutable_leaf_tuple{leaves},
        mutable_beaver_tuple{std::forward<beaver_tuple>(beavers_)},
        root{root_},
        correction_words{correction_words_},
<<<<<<< HEAD
        correction_advice{correction_advice_}
    { }
    dpf_key(const dpf_key &) = delete;
    dpf_key(dpf_key &&) = default;
=======
        correction_advice{correction_advice_} { }
>>>>>>> dc639d27

  private:
    std::bitset<sizeof...(OutputTs)+1> mutable_wildcard_mask;
    leaf_tuple mutable_leaf_tuple;
    beaver_tuple mutable_beaver_tuple;

  public:
    const interior_node root;
HEDLEY_PRAGMA(GCC diagnostic push)
HEDLEY_PRAGMA(GCC diagnostic ignored "-Wignored-attributes")
    const std::array<interior_node, depth> correction_words;
HEDLEY_PRAGMA(GCC diagnostic pop)
    const std::array<uint8_t, depth> correction_advice;

    template <typename PeerT,
            typename ValueT,
            typename CompletionToken>
    auto async_shift_input(PeerT & peer, ValueT input, ValueT offset, CompletionToken && token)
    {
        auto peer_share = std::make_unique<ValueT>();

    #include <asio/yield.hpp>
        return asio::async_compose<
            CompletionToken, void(ValueT, asio::error_code)>(
                [
                    &peer,
                    my_share = input - offset,
                    peer_share = std::move(peer_share),
                    coro = asio::coroutine()
                ]
                (
                    auto & self,
                    const asio::error_code & error = {},
                    std::size_t = 0
                )
                mutable
                {
                    reenter (coro)
                    {
                        yield asio::async_write(peer,
                            asio::buffer(&my_share, sizeof(ValueT)),
                            std::move(self));
                        
                        yield asio::async_read(peer,
                            asio::buffer(peer_share.get(), sizeof(ValueT)),
                            std::move(self));

                        self.complete(
                            my_share + *peer_share,
                            error);
                    }
                },
            token, peer);
    #include <asio/unyield.hpp>
    }

    template <typename OutputType,
              typename PeerT,
              typename LeafT,
              typename CompletionToken>
    static auto async_exchange_and_reconstruct_leaf_shares(PeerT & peer,
        const LeafT & share, CompletionToken && token)
    {
        auto peer_share = std::make_unique<LeafT>();

#include <asio/yield.hpp>
        return asio::async_compose<
            CompletionToken, void(LeafT, asio::error_code)>(
                [
                    &peer,
                    my_share = share,
                    peer_share = std::move(peer_share),
                    coro = asio::coroutine()
                ]
                (
                    auto & self,
                    const asio::error_code & error = {},
                    std::size_t = 0
                )
                mutable
                {
                    reenter (coro)
                    {
                        yield asio::async_write(peer,
                            asio::buffer(&my_share, sizeof(LeafT)),
                            std::move(self));

                        yield asio::async_read(peer,
                            asio::buffer(peer_share.get(), sizeof(LeafT)),
                            std::move(self));

                        self.complete(
                            add<OutputType>(my_share, *peer_share),
                            error);
                    }
                },
            token, peer);
#include <asio/unyield.hpp>
    }

    template <std::size_t I,
              typename PeerT,
              typename OutputType,
              typename BeaverT,
              typename CompletionToken,
              std::enable_if_t<std::greater{}(outputs_per_leaf_v<OutputType, exterior_node>, 1), bool> = true>
    static auto async_compute_naked_leaf_share(PeerT & peer,
        OutputType output, const BeaverT & beaver, CompletionToken && token)
    {
        static_assert(std::is_same_v<OutputType, concrete_type_t<std::tuple_element_t<I, outputs_tuple>>>);

        using leaf_type = std::tuple_element_t<I, leaf_tuple>;
        auto my_output = std::make_unique<OutputType>(output);
        auto peer_output = std::make_unique<OutputType>();

#include <asio/yield.hpp>
        return asio::async_compose<
            CompletionToken, void(leaf_type, asio::error_code)>(
                [
                    &peer,
                    output,
                    &output_blind = beaver.output_blind,
                    &blinded_vector = beaver.blinded_vector,
                    &vector_blind = beaver.vector_blind,
                    my_output = std::move(my_output),
                    peer_output = std::move(peer_output),
                    coro = asio::coroutine()
                ]
                (
                    auto & self,
                    const asio::error_code & error = {},
                    std::size_t = 0
                )
                mutable
                {
                    reenter (coro)
                    {
                        *my_output += output_blind;
                        yield asio::async_write(peer,
                            asio::buffer(my_output.get(), sizeof(OutputType)),
                            std::move(self));

                        yield asio::async_read(peer,
                            asio::buffer(peer_output.get(), sizeof(OutputType)),
                            std::move(self));

                        self.complete(
                            subtract<OutputType>(
                                multiply(blinded_vector, output),
                                multiply(vector_blind, *peer_output)),
                            error);
                    }
                },
            token, peer);
#include <asio/unyield.hpp>
    }

    template <std::size_t I,
              typename PeerT,
              typename OutputType,
              typename BeaverT,
              typename CompletionToken,
              std::enable_if_t<std::equal_to(outputs_per_leaf_v<OutputType, exterior_node>, 1), bool> = true>
    static auto async_compute_naked_leaf_share(PeerT & peer,
        const OutputType & output, const BeaverT & beaver, CompletionToken && token)
    {
        static_assert(std::is_same_v<OutputType, std::tuple_element_t<I, outputs_tuple>>);

        using leaf_type = std::tuple_element_t<I, leaf_tuple>;

        return asio::async_compose<
            CompletionToken, void(leaf_type, asio::error_code)>(
                [
                    &output,
                    coro = asio::coroutine()
                ]
                (
                    auto & self,
                    const asio::error_code & error = {},
                    std::size_t = 0
                )
                mutable
                {
                    leaf_type out;
                    std::memcpy(&out, &output, sizeof(leaf_type));
                    self.complete(out, error);
                },
            token, peer);
    }


    template <std::size_t I = 0,
            typename OutputType,
            typename StreamT,
            typename CompletionToken>
    auto async_assign_leaf(StreamT & peer, const OutputType & output, CompletionToken && token)
    {
        using leaf_type = std::tuple_element_t<I, leaf_tuple>;
        using output_type = concrete_type_t<std::tuple_element_t<I, outputs_tuple>>;
        static_assert(std::is_same_v<OutputType, output_type>);

#include <asio/yield.hpp>
        return asio::async_compose<
            CompletionToken, void(asio::error_code)>(
                [
                    &peer,
                    &wildcard_mask = this->wildcard_mask,
                    &output,
                    &leaf = std::get<I>(this->mutable_exterior_cw),
                    &beaver = std::get<I>(this->mutable_beaver_tuple),
                    coro = asio::coroutine()
                ]
                (
                    auto & self,
                    leaf_type && leaf_buf = leaf_type{},
                    const asio::error_code & error = {}
                )
                mutable
                {
                    reenter (coro)
                    {
                        if (wildcard_mask.test(I) == false)
                        {
                            throw std::logic_error("not a wildcard");
                        }
                        if (beaver.is_locked->test_and_set())
                        {
                            // once locked, *never* locked
                            // (even in event of failure)
                            throw std::logic_error("already locked");
                        }

                        yield async_compute_naked_leaf_share<I>(peer, output, beaver, std::move(self));
                        leaf = add<OutputType>(leaf, leaf_buf);
                        yield async_exchange_and_reconstruct_leaf_shares<OutputType>(peer, leaf, std::move(self));
                        leaf = leaf_buf;
                        wildcard_mask[I] = false;

                        self.complete(error);
                    }
                },
            token, peer);
#include <asio/unyield.hpp>
    }

    HEDLEY_ALWAYS_INLINE
    bool is_wildcard(std::size_t i = 0) const
    {
        return mutable_wildcard_mask.test(i);
    }

<<<<<<< HEAD
=======
    template <std::size_t I = 0>
>>>>>>> dc639d27
    std::string wildcard_bitmask() const
    {
        return mutable_wildcard_mask.to_string();
    }

<<<<<<< HEAD
    template <std::size_t I>
=======
    template <std::size_t I = 0>
>>>>>>> dc639d27
    HEDLEY_ALWAYS_INLINE
    const auto & leaf() const
    {
        return std::get<I>(mutable_leaf_tuple);
    }

    HEDLEY_ALWAYS_INLINE
    const auto & leaves() const
    {
        return mutable_leaf_tuple;
    }

    HEDLEY_ALWAYS_INLINE
    const auto & beavers() const
    {
        return mutable_beaver_tuple;
    }

    HEDLEY_NO_THROW
    HEDLEY_ALWAYS_INLINE
    HEDLEY_CONST
    static auto traverse_interior(const interior_node & node,
        const interior_node & cw, bool dir) noexcept
    {
        return dpf::xor_if_lo_bit(
            interior_prg::eval(unset_lo_2bits(node), dir), cw, node);
    }

<<<<<<< HEAD
    template <std::size_t I,
              typename LeafT>
=======
    template <std::size_t I = 0,
              typename LeafT = std::tuple_element_t<I, leaf_tuple>>
>>>>>>> dc639d27
    HEDLEY_NO_THROW
    HEDLEY_ALWAYS_INLINE
    HEDLEY_CONST
    static auto traverse_exterior(const interior_node & node,
        const LeafT & cw) noexcept
    {
HEDLEY_PRAGMA(GCC diagnostic push)
HEDLEY_PRAGMA(GCC diagnostic ignored "-Wignored-attributes")
<<<<<<< HEAD
        using output_type = std::tuple_element_t<I, outputs_tuple>;
        return dpf::subtract<output_type>(
=======
        using output_t = std::tuple_element_t<I, outputs_tuple>;
        return dpf::subtract_leaf<output_t>(
>>>>>>> dc639d27
            make_leaf_mask_inner<exterior_prg, I, outputs_tuple>(unset_lo_2bits(node)),
            dpf::get_if_lo_bit(cw, node));
HEDLEY_PRAGMA(GCC diagnostic pop)
    }
};  // struct dpf_key

template <typename T>
static T basic_uniform_root_sampler()
{
    T ret = dpf::uniform_fill(ret);
    return ret;
}

template <class InteriorPRG = dpf::prg::aes128,
          class ExteriorPRG = InteriorPRG,
          dpf::root_sampler_t<InteriorPRG> RootSampler
              = &dpf::basic_uniform_root_sampler,
          typename InputT,
          typename OutputT,
          typename... OutputTs>
auto make_dpf(InputT x, OutputT y, OutputTs... ys)
{
    using dpf_type = dpf_key<InteriorPRG, ExteriorPRG, InputT,
                                   OutputT, OutputTs...>;
    using interior_node = typename dpf_type::interior_node;

    constexpr auto depth = dpf_type::depth;
    InputT mask = dpf_type::msb_mask;

    const interior_node root[2] = {
        dpf::unset_lo_bit(RootSampler()),
        dpf::set_lo_bit(RootSampler())
    };

HEDLEY_PRAGMA(GCC diagnostic push)
HEDLEY_PRAGMA(GCC diagnostic ignored "-Wignored-attributes")
    std::array<interior_node, depth> correction_words;
HEDLEY_PRAGMA(GCC diagnostic pop)
    std::array<uint8_t, depth> correction_advice;

    interior_node parent[2] = { root[0], root[1] };
    bool advice[2];

    for (std::size_t level = 0; level < depth; ++level, mask >>= 1)
    {
        bool bit = !!(mask & x);

        advice[0] = dpf::get_lo_bit_and_clear_lo_2bits(parent[0]);
        advice[1] = dpf::get_lo_bit_and_clear_lo_2bits(parent[1]);

        auto child0 = InteriorPRG::eval01(parent[0]);
        auto child1 = InteriorPRG::eval01(parent[1]);
        interior_node child[2] = {
            child0[0] ^ child1[0],
            child0[1] ^ child1[1]
        };

        bool t[2] = {
            static_cast<bool>(dpf::get_lo_bit(child[0]) ^ !bit),
            static_cast<bool>(dpf::get_lo_bit(child[1]) ^ bit)
        };
        auto cw = dpf::set_lo_bit(child[!bit], t[bit]);
        parent[0] = dpf::xor_if(child0[bit], cw, advice[0]);
        parent[1] = dpf::xor_if(child1[bit], cw, advice[1]);

        correction_words[level] = child[!bit];
        correction_advice[level] = uint_fast8_t(t[1] << 1) | t[0];
    }
    auto mutable_wildcard_mask = dpf::utils::make_bitset(dpf::is_wildcard_v<OutputT>,
        dpf::is_wildcard_v<OutputTs>...);

    bool sign0 = dpf::get_lo_bit(parent[0]);
    // bool sign1 = dpf::get_lo_bit(parent[1]);

    auto [pair0, pair1] = dpf::make_leaves<ExteriorPRG>(x, unset_lo_2bits(parent[0]),
        unset_lo_2bits(parent[1]), sign0, y, ys...);
    auto & [leaves0, beavers0] = pair0;
    auto & [leaves1, beavers1] = pair1;

    return std::make_pair(
        dpf_type{root[0], correction_words, correction_advice,
            leaves0, mutable_wildcard_mask, std::move(beavers0)},
        dpf_type{root[1], correction_words, correction_advice,
            leaves1, mutable_wildcard_mask, std::move(beavers1)});
}  // make_dpf

}  // namespace dpf

#endif  // LIBDPF_INCLUDE_DPF_DPF_KEY_HPP__<|MERGE_RESOLUTION|>--- conflicted
+++ resolved
@@ -72,14 +72,7 @@
         mutable_beaver_tuple{std::forward<beaver_tuple>(beavers_)},
         root{root_},
         correction_words{correction_words_},
-<<<<<<< HEAD
-        correction_advice{correction_advice_}
-    { }
-    dpf_key(const dpf_key &) = delete;
-    dpf_key(dpf_key &&) = default;
-=======
         correction_advice{correction_advice_} { }
->>>>>>> dc639d27
 
   private:
     std::bitset<sizeof...(OutputTs)+1> mutable_wildcard_mask;
@@ -172,7 +165,7 @@
                             std::move(self));
 
                         self.complete(
-                            add<OutputType>(my_share, *peer_share),
+                            add_leaf<OutputType>(my_share, *peer_share),
                             error);
                     }
                 },
@@ -227,9 +220,9 @@
                             std::move(self));
 
                         self.complete(
-                            subtract<OutputType>(
-                                multiply(blinded_vector, output),
-                                multiply(vector_blind, *peer_output)),
+                            subtract_leaf<OutputType>(
+                                multiply_leaf(blinded_vector, output),
+                                multiply_leaf(vector_blind, *peer_output)),
                             error);
                     }
                 },
@@ -313,7 +306,7 @@
                         }
 
                         yield async_compute_naked_leaf_share<I>(peer, output, beaver, std::move(self));
-                        leaf = add<OutputType>(leaf, leaf_buf);
+                        leaf = add_leaf<OutputType>(leaf, leaf_buf);
                         yield async_exchange_and_reconstruct_leaf_shares<OutputType>(peer, leaf, std::move(self));
                         leaf = leaf_buf;
                         wildcard_mask[I] = false;
@@ -331,30 +324,30 @@
         return mutable_wildcard_mask.test(i);
     }
 
-<<<<<<< HEAD
-=======
+    std::string wildcard_bitmask() const
+    {
+        return mutable_wildcard_mask.to_string();
+    }
+
     template <std::size_t I = 0>
->>>>>>> dc639d27
-    std::string wildcard_bitmask() const
-    {
-        return mutable_wildcard_mask.to_string();
-    }
-
-<<<<<<< HEAD
-    template <std::size_t I>
-=======
+    HEDLEY_ALWAYS_INLINE
+    const auto & leaf() const
+    {
+        return std::get<I>(mutable_leaf_tuple);
+    }
+
+    HEDLEY_ALWAYS_INLINE
+    const auto & leaves() const
+    {
+        return mutable_leaf_tuple;
+    }
+
+
     template <std::size_t I = 0>
->>>>>>> dc639d27
-    HEDLEY_ALWAYS_INLINE
-    const auto & leaf() const
-    {
-        return std::get<I>(mutable_leaf_tuple);
-    }
-
-    HEDLEY_ALWAYS_INLINE
-    const auto & leaves() const
-    {
-        return mutable_leaf_tuple;
+    HEDLEY_ALWAYS_INLINE
+    const auto & beaver() const
+    {
+        return std::get<I>(mutable_beaver_tuple);
     }
 
     HEDLEY_ALWAYS_INLINE
@@ -373,13 +366,8 @@
             interior_prg::eval(unset_lo_2bits(node), dir), cw, node);
     }
 
-<<<<<<< HEAD
-    template <std::size_t I,
+    template <std::size_t I = 0,
               typename LeafT>
-=======
-    template <std::size_t I = 0,
-              typename LeafT = std::tuple_element_t<I, leaf_tuple>>
->>>>>>> dc639d27
     HEDLEY_NO_THROW
     HEDLEY_ALWAYS_INLINE
     HEDLEY_CONST
@@ -388,13 +376,8 @@
     {
 HEDLEY_PRAGMA(GCC diagnostic push)
 HEDLEY_PRAGMA(GCC diagnostic ignored "-Wignored-attributes")
-<<<<<<< HEAD
         using output_type = std::tuple_element_t<I, outputs_tuple>;
-        return dpf::subtract<output_type>(
-=======
-        using output_t = std::tuple_element_t<I, outputs_tuple>;
-        return dpf::subtract_leaf<output_t>(
->>>>>>> dc639d27
+        return dpf::subtract_leaf<output_type>(
             make_leaf_mask_inner<exterior_prg, I, outputs_tuple>(unset_lo_2bits(node)),
             dpf::get_if_lo_bit(cw, node));
 HEDLEY_PRAGMA(GCC diagnostic pop)
