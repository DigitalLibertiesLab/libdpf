--- conflicted
+++ resolved
@@ -63,13 +63,9 @@
             dpf::eval_point<Is>(dpf, *it, path)...);
         i++;
     }
-<<<<<<< HEAD
     return std::make_tuple(
-        dpf::subsequence_iterable<DpfKey, typename DpfKey::concrete_output_type<Is>, Iterator>(std::get<IIs>(rawbuf), begin, end)...
+        dpf::subsequence_iterable<DpfKey, typename DpfKey::concrete_output_type<Is>, Iterator>(std::begin(std::get<IIs>(rawbuf)), begin, end)...
     );
-=======
-    return subsequence_iterable<DpfKey, decltype(std::begin(outbuf)), Iterator>(std::begin(outbuf), begin, end);
->>>>>>> 60c3e7c3
 }
 
 template <std::size_t ...Is,
@@ -353,11 +349,10 @@
 
     if constexpr (std::is_same_v<ReturnType, return_entire_node_tag_>)
     {
-<<<<<<< HEAD
         (internal::eval_sequence_exterior_entire_node<Is>(dpf, recipe, std::get<IIs>(outbufs), memoizer), ...);
         return std::make_tuple(
-            recipe_subsequence_iterable<typename DpfKey::concrete_output_type<Is>>(utils::data(std::get<IIs>(outbufs)), recipe.output_indices)...
-        );
+            recipe_subsequence_iterable<typename DpfKey::concrete_output_type<Is>>(std::begin((std::get<IIs>(outbufs)), recipe.output_indices)...
+std::begin(
     }
     else
     {
@@ -365,15 +360,6 @@
         return std::make_tuple(
             subinterval_iterable<typename DpfKey::concrete_output_type<Is>>(utils::data(std::get<IIs>(outbufs)), recipe.output_indices.size(), 0, 0)...
         );
-=======
-        internal::eval_sequence_exterior_entire_node<I>(dpf, recipe, outbuf, memoizer);
-        return recipe_subsequence_iterable(std::begin(outbuf), recipe.output_indices());
-    }
-    else
-    {
-        internal::eval_sequence_exterior_output_only<I>(dpf, recipe, outbuf, memoizer);
-        return dpf::subinterval_iterable<output_type>(utils::data(outbuf), recipe.output_indices().size(), 0, 0);
->>>>>>> 60c3e7c3
     }
 }
 
