/// @file dpf/eval_sequence.hpp
/// @brief
/// @details
/// @author Ryan Henry <ryan.henry@ucalgary.ca>
/// @author Christopher Jiang <christopher.jiang@ucalgary.ca>
/// @copyright Copyright (c) 2019-2023 Ryan Henry and others
/// @license Released under a GNU General Public v2.0 (GPLv2) license;
///          see [LICENSE.md](@ref GPLv2) for details.

#ifndef LIBDPF_INCLUDE_DPF_EVAL_SEQUENCE_HPP__
#define LIBDPF_INCLUDE_DPF_EVAL_SEQUENCE_HPP__

#include <functional>
#include <memory>
#include <limits>
#include <tuple>
#include <algorithm>
#include <set>

#include <portable-snippets/builtin/builtin.h>
#include <hedley/hedley.h>

#include "dpf/dpf_key.hpp"
#include "dpf/eval_point.hpp"
#include "dpf/path_memoizer.hpp"
#include "dpf/sequence_memoizer.hpp"
#include "dpf/subsequence_iterable.hpp"
#include "dpf/subinterval_iterable.hpp"

namespace dpf
{

struct return_entire_node_tag_ final {};
// static constexpr auto return_entire_node_tag = return_entire_node_tag_{};

struct return_output_only_tag_ final {};
// static constexpr auto return_output_only_tag = return_output_only_tag_{};

namespace internal
{

template <std::size_t I,
        typename DpfKey,
        typename Iterator,
        typename OutputBuffer>
HEDLEY_ALWAYS_INLINE
auto eval_sequence_entire_node(const DpfKey & dpf, Iterator begin, Iterator end, OutputBuffer & outbuf)
{
    auto path = make_basic_path_memoizer(dpf);
<<<<<<< HEAD
    using output_type = std::tuple_element_t<I, typename DpfKey::outputs_tuple>;
    using raw_type = std::tuple_element_t<I, typename DpfKey::leaf_tuple>;
    auto rawbuf = reinterpret_cast<raw_type*>(utils::data(outbuf));
=======
    using output_type = std::tuple_element_t<I, typename DpfKey::concrete_outputs_tuple>;
    using leaf_node_type = std::tuple_element_t<I, typename DpfKey::leaf_tuple>;
    auto rawbuf = reinterpret_cast<leaf_node_type *>(utils::data(outbuf));
>>>>>>> 35fefe7c
    std::size_t i = 0;
    DPF_UNROLL_LOOP
    for (auto it = begin; it != end; ++it)
    {
        rawbuf[i++] = internal::eval_point<I>(dpf, *it, path);
    }
    return subsequence_iterable<DpfKey, output_type, Iterator>(utils::data(outbuf), begin, end);
}

template <std::size_t I,
        typename DpfKey,
        typename Iterator,
        typename OutputBuffer>
HEDLEY_ALWAYS_INLINE
auto eval_sequence_output_only(const DpfKey & dpf, Iterator begin, Iterator end, OutputBuffer & outbuf)
{
    auto path = make_basic_path_memoizer(dpf);
<<<<<<< HEAD
    using output_type = std::tuple_element_t<I, typename DpfKey::outputs_tuple>;
=======
    using output_type = std::tuple_element_t<I, typename DpfKey::concrete_outputs_tuple>;
>>>>>>> 35fefe7c
    auto rawbuf = reinterpret_cast<output_type*>(utils::data(outbuf));
    std::size_t i = 0;
    DPF_UNROLL_LOOP
    for (auto it = begin; it != end; ++it)
    {
        rawbuf[i++] = *dpf::eval_point<I>(dpf, *it, path);
    }
    return dpf::subinterval_iterable<output_type>(rawbuf, i-1, 0, 0);
}

}  // dpf::internal

template <std::size_t I = 0,
          typename ReturnType = return_entire_node_tag_,
          typename DpfKey,
          typename Iterator,
          typename OutputBuffer>
inline auto eval_sequence(const DpfKey & dpf, Iterator begin, Iterator end, OutputBuffer && outbuf)
{
    static_assert(std::is_same_v<ReturnType, return_entire_node_tag_> ||
                    std::is_same_v<ReturnType, return_output_only_tag_>);
    if constexpr (std::is_same_v<ReturnType, return_entire_node_tag_>)
    {
        return internal::eval_sequence_entire_node<I>(dpf, begin, end, outbuf);
    }
    else
    {
        return internal::eval_sequence_output_only<I>(dpf, begin, end, outbuf);
    }
}

template <std::size_t I = 0,
          typename ReturnType = return_entire_node_tag_,
          typename DpfKey,
          typename Iterator>
auto eval_sequence(const DpfKey & dpf, Iterator begin, Iterator end)
{
    auto outbuf = make_output_buffer_for_subsequence<I>(dpf, begin, end);
    auto iterable = eval_sequence<I>(dpf, begin, end, outbuf);
    return std::make_tuple(std::move(outbuf), std::move(iterable));
}

template <std::size_t I = 0,
          typename DpfKey,
          typename Iterator,
          typename OutputBuffer>
inline auto eval_sequence_with_recipe(const DpfKey & dpf, Iterator begin, Iterator end, OutputBuffer && outbuf)
{
    using dpf_type = DpfKey;
    using input_type = typename DpfKey::input_type;
    using node_type = typename DpfKey::interior_node;
    using output_type = std::tuple_element_t<I, typename DpfKey::concrete_outputs_tuple>;

    if (!std::is_sorted(begin, end))
    {
        throw std::runtime_error("list must be sorted");
    }

    auto mask = dpf_type::msb_mask;
    std::size_t nodes_in_sequence = std::distance(begin, end);
    std::vector<std::vector<node_type>> memo(2, std::vector<node_type>(nodes_in_sequence));

    bool curhalf = (dpf_type::depth ^ 1) & 1;
    memo[!curhalf][0] = dpf.root;
    std::size_t nodes_in_interval;

    std::list<Iterator> splits{begin, end};
    for (std::size_t level_index = 1; level_index <= dpf_type::depth; ++level_index, mask>>=1, curhalf=!curhalf)
    {
        std::size_t i = 0, j = 0;
        const node_type cw[2] = {
            set_lo_bit(dpf.correction_words[level_index-1], dpf.correction_advice[level_index-1]&1),
            set_lo_bit(dpf.correction_words[level_index-1], (dpf.correction_advice[level_index-1]>>1)&1)
        };
        // `lower` and `upper` are always adjacent elements of `splits` with `lower` < `upper`
        // [lower, upper) = "block"
        for (auto upper = std::begin(splits), lower = upper++; upper != std::end(splits); lower = upper++)
        {
            // `upper_bound()` returns iterator to first element where the relevant bit (based on `mask`) is set
            auto it = std::upper_bound(*lower, *upper, mask,
                [](auto a, auto b){ return a&b; });
            if (it == *lower)       // right only since first element in "block" requires right traversal
            {
                memo[curhalf][i++] = dpf_type::traverse_interior(memo[!curhalf][j++], cw[1], 1);
            }
            else if (it == *upper)  // left only since no element in "block" requires right traversal
            {
                memo[curhalf][i++] = dpf_type::traverse_interior(memo[!curhalf][j++], cw[0], 0);
            }
            else                    // both ways since some (non-lower) element within "block" requires right traversal
            {
                auto cur_node = memo[!curhalf][j++];
                memo[curhalf][i++] = dpf_type::traverse_interior(cur_node, cw[0], 0);
                memo[curhalf][i++] = dpf_type::traverse_interior(cur_node, cw[1], 1);
                splits.insert(upper, it);
            }
        }
        nodes_in_interval = i;
    }

HEDLEY_PRAGMA(GCC diagnostic push)
HEDLEY_PRAGMA(GCC diagnostic ignored "-Wignored-attributes")
    using leaf_node_type = std::tuple_element_t<I, typename DpfKey::leaf_tuple>;
    auto rawbuf = reinterpret_cast<leaf_node_type *>(utils::data(outbuf));
    auto cw = dpf.template exterior_cw<I>();
    auto buf = memo[0];

    auto curr = begin, prev = curr;
    for (std::size_t i = 0, j = 0; i < nodes_in_sequence; ++i)
    {
        j += *prev/dpf_type::outputs_per_leaf < *curr/dpf_type::outputs_per_leaf;
        auto leaf = dpf_type::template traverse_exterior<I>(buf[j],
            get_if_lo_bit(cw, buf[j]));
        std::memcpy(&rawbuf[i], &leaf, sizeof(leaf));
        prev = curr++;
    }
HEDLEY_PRAGMA(GCC diagnostic pop)

   return subsequence_iterable<DpfKey, output_type, Iterator>(utils::data(outbuf), begin, end);
}

template <std::size_t I = 0,
          typename DpfKey,
          typename Iterator>
auto eval_sequence_with_recipe(const DpfKey & dpf, Iterator begin, Iterator end)
{
    auto outbuf = make_output_buffer_for_subsequence<I>(dpf, begin, end);
    auto iterable = eval_sequence_with_recipe<I>(dpf, begin, end, outbuf);
    return std::make_tuple(std::move(outbuf), std::move(iterable));
}

namespace internal
{

template <typename DpfKey,
          typename InputT,
          typename SequenceMemoizer>
inline auto eval_sequence_interior(const DpfKey & dpf, const sequence_recipe<InputT> & recipe,
    SequenceMemoizer & memoizer, std::size_t to_level = DpfKey::depth)
{
    using dpf_type = DpfKey;
    using node_type = typename DpfKey::interior_node;

    // level_index represents the current level being built
    // level_index = 0 => root
    // level_index = depth => last layer of interior nodes
    std::size_t level_index = memoizer.assign_dpf(dpf, recipe);
    std::size_t recipe_index = recipe.level_endpoints[level_index-1];
    std::size_t nodes_at_level = memoizer.get_nodes_at_level(level_index-1);

    for (; level_index <= to_level; level_index = memoizer.advance_level(), nodes_at_level = memoizer.get_nodes_at_level(level_index-1))
    {
        const node_type cw[2] = {
            set_lo_bit(dpf.correction_words[level_index-1], dpf.correction_advice[level_index-1]&1),
            set_lo_bit(dpf.correction_words[level_index-1], (dpf.correction_advice[level_index-1]>>1)&1)
        };

        auto prevbuf = memoizer[level_index-1];
        auto currbuf = memoizer[level_index];

        DPF_UNROLL_LOOP
        for (std::size_t input_index = 0, output_index = 0; input_index < nodes_at_level; ++input_index, ++recipe_index)
        {
            if (memoizer.traverse_first(recipe_index) == true)
            {
                bool dir = memoizer.get_direction(0);
                currbuf[output_index++] = dpf_type::traverse_interior(prevbuf[input_index], cw[dir], dir);
            }
            if (memoizer.traverse_second(recipe_index) == true)
            {
                bool dir = memoizer.get_direction(1);
                currbuf[output_index++] = dpf_type::traverse_interior(prevbuf[input_index], cw[dir], dir);
            }
        }
    }
}

template <std::size_t I,
          typename DpfKey,
          typename InputT,
          class OutputBuffer,
          typename SequenceMemoizer>
inline auto eval_sequence_exterior_entire_node(const DpfKey & dpf, const sequence_recipe<InputT> & recipe,
    OutputBuffer & outbuf, SequenceMemoizer & memoizer)
{
    assert_not_wildcard<I>(dpf);

    using dpf_type = DpfKey;

    auto nodes_in_interval = std::max(std::size_t(0), recipe.num_leaf_nodes);

HEDLEY_PRAGMA(GCC diagnostic push)
HEDLEY_PRAGMA(GCC diagnostic ignored "-Wignored-attributes")
<<<<<<< HEAD
    using raw_type = std::tuple_element_t<I, typename DpfKey::leaf_tuple>;
    auto rawbuf = reinterpret_cast<raw_type*>(utils::data(outbuf));
=======
    using leaf_node_type = std::tuple_element_t<I, typename DpfKey::leaf_tuple>;
    auto rawbuf = reinterpret_cast<leaf_node_type *>(utils::data(outbuf));
>>>>>>> 35fefe7c
    auto cw = dpf.template exterior_cw<I>();
    auto buf = memoizer[dpf.depth];
    DPF_UNROLL_LOOP
    for (std::size_t j = 0; j < nodes_in_interval; ++j)
    {
        auto leaf = dpf_type::template traverse_exterior<I>(buf[j],
            get_if_lo_bit(cw, buf[j]));
        std::memcpy(&rawbuf[j], &leaf, sizeof(leaf));
    }
HEDLEY_PRAGMA(GCC diagnostic pop)
}

template <std::size_t I,
          typename DpfKey,
          typename InputT,
          class OutputBuffer,
          typename SequenceMemoizer>
inline auto eval_sequence_exterior_output_only(const DpfKey & dpf, const sequence_recipe<InputT> & recipe,
    OutputBuffer & outbuf, SequenceMemoizer & memoizer)
{
    assert_not_wildcard<I>(dpf);

    using dpf_type = DpfKey;
<<<<<<< HEAD
    using output_type = std::tuple_element_t<I, typename DpfKey::outputs_tuple>;
=======
    using output_type = std::tuple_element_t<I, typename DpfKey::concrete_outputs_tuple>;
>>>>>>> 35fefe7c

HEDLEY_PRAGMA(GCC diagnostic push)
HEDLEY_PRAGMA(GCC diagnostic ignored "-Wignored-attributes")
    auto rawbuf = reinterpret_cast<output_type*>(utils::data(outbuf));
    auto cw = dpf.template exterior_cw<I>();
    using node_type = typename DpfKey::exterior_node;
    using leaf_node_type = std::tuple_element_t<I, typename DpfKey::leaf_tuple>;
    auto buf = memoizer[dpf.depth];

    leaf_node_type node;
    DPF_UNROLL_LOOP
    for (std::size_t i = 0, j = -1, prev = -1,
        curr = recipe.output_indices[i]/dpf_type::outputs_per_leaf;
        i < recipe.output_indices.size();
        prev = curr, curr = recipe.output_indices[++i]/dpf_type::outputs_per_leaf)
    {
        if (prev != curr)
        {
            ++j;
            node = dpf_type::template traverse_exterior<I>(buf[j], get_if_lo_bit(cw, buf[j]));
        }
        rawbuf[i] = extract_leaf<node_type, output_type>(node, recipe.output_indices[i] % dpf_type::outputs_per_leaf);
    }
HEDLEY_PRAGMA(GCC diagnostic pop)
}

}  // namespace internal

template <std::size_t I = 0,
          typename ReturnType = return_entire_node_tag_,
          typename DpfKey,
          typename InputT,
          class OutputBuffer,
          typename SequenceMemoizer>
auto eval_sequence(const DpfKey & dpf, const sequence_recipe<InputT> & recipe,
    OutputBuffer && outbuf, SequenceMemoizer & memoizer)
{
    static_assert(std::is_same_v<ReturnType, return_entire_node_tag_> ||
                  std::is_same_v<ReturnType, return_output_only_tag_>);
<<<<<<< HEAD
    using output_type = std::tuple_element_t<I, typename DpfKey::outputs_tuple>;
=======
    using output_type = std::tuple_element_t<I, typename DpfKey::concrete_outputs_tuple>;
>>>>>>> 35fefe7c

    internal::eval_sequence_interior(dpf, recipe, memoizer);

    if constexpr (std::is_same_v<ReturnType, return_entire_node_tag_>)
    {
        internal::eval_sequence_exterior_entire_node<I>(dpf, recipe, outbuf, memoizer);
        return recipe_subsequence_iterable<output_type>(utils::data(outbuf), recipe.output_indices);
    }
    else
    {
        internal::eval_sequence_exterior_output_only<I>(dpf, recipe, outbuf, memoizer);
        return dpf::subinterval_iterable<output_type>(utils::data(outbuf), recipe.output_indices.size(), 0, 0);
    }
}

template <std::size_t I = 0,
          typename ReturnType = return_entire_node_tag_,
          typename DpfKey,
          typename InputT,
          class OutputBuffer>
auto eval_sequence(const DpfKey & dpf, const sequence_recipe<InputT> & recipe,
    OutputBuffer && outbuf)
{
    auto memoizer = make_double_space_sequence_memoizer(dpf, recipe);
    return eval_sequence<I>(dpf, recipe, outbuf, memoizer);
}

template <std::size_t I = 0,
          typename ReturnType = return_entire_node_tag_,
          typename DpfKey,
          typename InputT>
auto eval_sequence(const DpfKey & dpf, const sequence_recipe<InputT> & recipe)
{
    auto memoizer = make_double_space_sequence_memoizer(dpf, recipe);
    auto outbuf = make_output_buffer_for_recipe_subsequence<I>(dpf, recipe);
    auto iterable = eval_sequence<I>(dpf, recipe, outbuf, memoizer);
    return std::make_tuple(std::move(outbuf), std::move(iterable));
}

}  // namespace dpf

#endif  // LIBDPF_INCLUDE_DPF_EVAL_SEQUENCE_HPP__<|MERGE_RESOLUTION|>--- conflicted
+++ resolved
@@ -47,15 +47,9 @@
 auto eval_sequence_entire_node(const DpfKey & dpf, Iterator begin, Iterator end, OutputBuffer & outbuf)
 {
     auto path = make_basic_path_memoizer(dpf);
-<<<<<<< HEAD
-    using output_type = std::tuple_element_t<I, typename DpfKey::outputs_tuple>;
-    using raw_type = std::tuple_element_t<I, typename DpfKey::leaf_tuple>;
-    auto rawbuf = reinterpret_cast<raw_type*>(utils::data(outbuf));
-=======
     using output_type = std::tuple_element_t<I, typename DpfKey::concrete_outputs_tuple>;
     using leaf_node_type = std::tuple_element_t<I, typename DpfKey::leaf_tuple>;
     auto rawbuf = reinterpret_cast<leaf_node_type *>(utils::data(outbuf));
->>>>>>> 35fefe7c
     std::size_t i = 0;
     DPF_UNROLL_LOOP
     for (auto it = begin; it != end; ++it)
@@ -73,11 +67,7 @@
 auto eval_sequence_output_only(const DpfKey & dpf, Iterator begin, Iterator end, OutputBuffer & outbuf)
 {
     auto path = make_basic_path_memoizer(dpf);
-<<<<<<< HEAD
-    using output_type = std::tuple_element_t<I, typename DpfKey::outputs_tuple>;
-=======
-    using output_type = std::tuple_element_t<I, typename DpfKey::concrete_outputs_tuple>;
->>>>>>> 35fefe7c
+    using output_type = std::tuple_element_t<I, typename DpfKey::concrete_outputs_tuple>;
     auto rawbuf = reinterpret_cast<output_type*>(utils::data(outbuf));
     std::size_t i = 0;
     DPF_UNROLL_LOOP
@@ -271,13 +261,8 @@
 
 HEDLEY_PRAGMA(GCC diagnostic push)
 HEDLEY_PRAGMA(GCC diagnostic ignored "-Wignored-attributes")
-<<<<<<< HEAD
-    using raw_type = std::tuple_element_t<I, typename DpfKey::leaf_tuple>;
-    auto rawbuf = reinterpret_cast<raw_type*>(utils::data(outbuf));
-=======
     using leaf_node_type = std::tuple_element_t<I, typename DpfKey::leaf_tuple>;
     auto rawbuf = reinterpret_cast<leaf_node_type *>(utils::data(outbuf));
->>>>>>> 35fefe7c
     auto cw = dpf.template exterior_cw<I>();
     auto buf = memoizer[dpf.depth];
     DPF_UNROLL_LOOP
@@ -301,11 +286,7 @@
     assert_not_wildcard<I>(dpf);
 
     using dpf_type = DpfKey;
-<<<<<<< HEAD
-    using output_type = std::tuple_element_t<I, typename DpfKey::outputs_tuple>;
-=======
-    using output_type = std::tuple_element_t<I, typename DpfKey::concrete_outputs_tuple>;
->>>>>>> 35fefe7c
+    using output_type = std::tuple_element_t<I, typename DpfKey::concrete_outputs_tuple>;
 
 HEDLEY_PRAGMA(GCC diagnostic push)
 HEDLEY_PRAGMA(GCC diagnostic ignored "-Wignored-attributes")
@@ -345,11 +326,7 @@
 {
     static_assert(std::is_same_v<ReturnType, return_entire_node_tag_> ||
                   std::is_same_v<ReturnType, return_output_only_tag_>);
-<<<<<<< HEAD
-    using output_type = std::tuple_element_t<I, typename DpfKey::outputs_tuple>;
-=======
-    using output_type = std::tuple_element_t<I, typename DpfKey::concrete_outputs_tuple>;
->>>>>>> 35fefe7c
+    using output_type = std::tuple_element_t<I, typename DpfKey::concrete_outputs_tuple>;
 
     internal::eval_sequence_interior(dpf, recipe, memoizer);
 
