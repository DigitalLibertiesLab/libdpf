/// @file dpf/leaf_node.hpp
/// @brief
/// @details
/// @author Ryan Henry <ryan.henry@ucalgary.ca>
/// @author Christopher Jiang <christopher.jiang@ucalgary.ca>
/// @copyright Copyright (c) 2019-2023 Ryan Henry and others
/// @license Released under a GNU General Public v2.0 (GPLv2) license;
///          see [LICENSE.md](@ref GPLv2) for details.

#ifndef LIBDPF_INCLUDE_DPF_LEAF_NODE_HPP__
#define LIBDPF_INCLUDE_DPF_LEAF_NODE_HPP__

#include <utility>
#include <cstddef>
#include <cstring>
#include <functional>
#include <tuple>
#include <shared_mutex>

#include "simde/simde/x86/avx2.h"

#include "dpf/bit.hpp"
#include "dpf/xor_wrapper.hpp"
#include "dpf/wildcard.hpp"
#include "dpf/leaf_arithmetic.hpp"
#include "dpf/utils.hpp"
#include "dpf/random.hpp"

namespace dpf
{

/// @brief `value` is `true` if multiple leaves are packed into each leaf node
template <typename OutputT,
          typename NodeT>
using is_packable = std::bool_constant<
    std::less<>{}(utils::bitlength_of_v<OutputT>, utils::bitlength_of_v<NodeT>) &&
    std::equal_to<>{}(utils::bitlength_of_v<NodeT> % utils::bitlength_of_v<OutputT>, 0)>;

template <typename OutputT,
          typename NodeT>
static constexpr bool is_packable_v = is_packable<OutputT, NodeT>::value;

template <typename OutputT,
          typename NodeT>
struct outputs_per_leaf
    : public std::integral_constant<std::size_t,
        !is_packable_v<OutputT, NodeT> ? 1 :
            utils::bitlength_of_v<NodeT> / utils::bitlength_of_v<OutputT>> { };

template <typename OutputT,
          typename NodeT>
static constexpr std::size_t outputs_per_leaf_v
    = outputs_per_leaf<OutputT, NodeT>::value;

template <typename OutputT,
          typename NodeT>
static constexpr std::size_t lg_outputs_per_leaf_v
    = std::log2(outputs_per_leaf<OutputT, NodeT>::value);

template <typename OutputT,
          typename NodeT>
struct block_length_of_leaf
    : std::integral_constant<std::size_t, is_packable_v<OutputT, NodeT> ? 1 :
                                    utils::quotient_ceiling(
                                        utils::bitlength_of_v<OutputT>,
                                        utils::bitlength_of_v<NodeT>)
                                    >{ };

template <typename OutputT,
          typename NodeT>
static constexpr std::size_t block_length_of_leaf_v
    = block_length_of_leaf<OutputT, NodeT>::value;

template <typename OutputT,
          typename NodeT>
constexpr std::size_t offset_within_block(std::size_t x) noexcept
{
    return x % dpf::outputs_per_leaf_v<OutputT, NodeT>;
}

template <std::size_t I,
          typename N,
          std::size_t I_,
          typename OutputsT>
struct block_offset_of_leaf
{
    static constexpr std::size_t value = dpf::block_length_of_leaf_v<std::tuple_element_t<I_, OutputsT>, N>
        + block_offset_of_leaf<I, N, I_+1, OutputsT>::value;
};

template <std::size_t I,
          typename N,
          typename OutputsT>
struct block_offset_of_leaf<I, N, I, OutputsT>
{
    static constexpr std::size_t value = 0;
};

template <std::size_t I, typename N, typename OutputsT>
inline constexpr std::size_t block_offset_of_leaf_v
    = block_offset_of_leaf<I, N, 0, OutputsT>::value;


template <typename NodeT,
          typename OutputT,
          std::size_t block_len = block_length_of_leaf_v<OutputT, NodeT>>
struct leaf_node
{
    static_assert(block_len == block_length_of_leaf_v<OutputT, NodeT>);
    using type = std::array<NodeT, block_len>;
};

template <typename NodeT,
          typename OutputT>
struct leaf_node<NodeT, OutputT, 1>
{
    static_assert(1 == block_length_of_leaf_v<OutputT, NodeT>);
    using type = NodeT;
};

template <typename NodeT,
          typename OutputT>
using leaf_node_t = typename leaf_node<NodeT, OutputT>::type;

template <typename NodeT,
          typename OutputT,
          typename ...OutputTs>
struct leaf_tuple
{
    using type = std::tuple<leaf_node_t<NodeT, OutputT>,
                            leaf_node_t<NodeT, OutputTs>...>;
};
template <typename NodeT,
          typename OutputT,
          typename ...OutputTs>
using leaf_tuple_t = typename leaf_tuple<NodeT, OutputT, OutputTs...>::type;

template <bool isWildcard,
          typename NodeT,
          typename OutputT,
          std::size_t outputs_per_leaf = outputs_per_leaf_v<OutputT, NodeT>>
struct beaver final { };

<<<<<<< HEAD
template <typename NodeT,
          typename OutputT>
struct beaver<true, NodeT, OutputT, 1> 
{
    static_assert(1 == outputs_per_leaf_v<OutputT, NodeT>);
    beaver() : is_locked{ATOMIC_FLAG_INIT} { }
    std::atomic_flag is_locked;
=======

template <typename NodeT,
          typename OutputT>
struct beaver<true, NodeT, OutputT, 1> final
{
    static_assert(1 == outputs_per_leaf_v<OutputT, NodeT>);
    beaver() : is_locked{new std::atomic_flag{ATOMIC_FLAG_INIT}} { }
    beaver(beaver &&) = default;
    std::unique_ptr<std::atomic_flag> is_locked;
>>>>>>> bcd82ecd
};

template <typename NodeT,
          typename OutputT,
          std::size_t outputs_per_leaf>
struct beaver<true, NodeT, OutputT, outputs_per_leaf> final
{
    static_assert(outputs_per_leaf == outputs_per_leaf_v<OutputT, NodeT>);
<<<<<<< HEAD
    beaver() : is_locked{ATOMIC_FLAG_INIT} { }

    std::atomic_flag is_locked;
=======
    beaver() : is_locked{new std::atomic_flag{ATOMIC_FLAG_INIT}} { }

    std::unique_ptr<std::atomic_flag> is_locked;
>>>>>>> bcd82ecd
    OutputT output_blind;
    NodeT vector_blind;
    NodeT blinded_vector;
};

template <typename NodeT,
          typename OutputT,
          typename ...OutputTs>
struct beaver_tuple
{
<<<<<<< HEAD
    using type = std::tuple<beaver<is_wildcard_v<OutputT>, NodeT, OutputT>,
                            beaver<is_wildcard_v<OutputTs>, NodeT, OutputTs>...>;
=======
    using type = std::tuple<beaver<is_wildcard_v<OutputT>, NodeT, concrete_type_t<OutputT>>,
                            beaver<is_wildcard_v<OutputTs>, NodeT, concrete_type_t<OutputTs>>...>;
>>>>>>> bcd82ecd
};
template <typename NodeT,
          typename OutputT,
          typename ...OutputTs>
using beaver_tuple_t = typename beaver_tuple<NodeT, OutputT, OutputTs...>::type;

template <typename NodeT,
          typename OutputT>
static OutputT extract_leaf(const leaf_node_t<NodeT, OutputT> & leaf, std::size_t x) noexcept
{
    auto off = offset_within_block<OutputT, NodeT>(x);

    OutputT y;
    if constexpr (std::is_same_v<OutputT, dpf::bit>)
    {
        auto yy = utils::single_bit_mask<NodeT>(off);
        y = dpf::to_bit(simde_mm_testz_si128(leaf, yy));
    }
    else
    {
        std::memcpy(&y, reinterpret_cast<const OutputT *>(&leaf) + off, sizeof(y));
    }

    return y;
}

// Inserts y at correct place (based on x) within a (otherwise 0) NodeT
template <typename NodeT,
          typename InputT,
          typename OutputT>
auto make_naked_leaf(InputT x, OutputT y)
{
    using leaf_type = dpf::leaf_node_t<NodeT, OutputT>;
    auto off = offset_within_block<OutputT, NodeT>(x);
    leaf_type Y{0};
    if constexpr (std::is_same_v<OutputT, dpf::bit>)
    {
        Y = get_if(utils::single_bit_mask<NodeT>(off), y);
    }
    else
    {
        std::memcpy(reinterpret_cast<OutputT *>(&Y) + off, &y, sizeof(y));
    }

    return Y;
}

template <typename ExteriorPRG,
          std::size_t I,
          typename OutputsTuple,
          typename InteriorBlock>
auto make_leaf_mask_inner(const InteriorBlock & seed)
{
    using node_type = typename ExteriorPRG::block_t;
    using output_type = std::tuple_element_t<I, OutputsTuple>;
HEDLEY_PRAGMA(GCC diagnostic push)
HEDLEY_PRAGMA(GCC diagnostic ignored "-Wignored-attributes")
    using leaf_type = dpf::leaf_node_t<node_type, output_type>;

    if constexpr(std::tuple_size_v<OutputsTuple> == 1
        && dpf::block_length_of_leaf_v<output_type, node_type> == 1
        && std::is_same_v<InteriorBlock, node_type>)
    {
        return seed;
    }
    else
    {
        auto count = dpf::block_length_of_leaf_v<output_type, node_type>;
        auto pos = dpf::block_offset_of_leaf_v<I, node_type, OutputsTuple>;
        leaf_type output;
        auto seed_ = utils::to_exterior_node<node_type>(seed);
        ExteriorPRG::eval(seed_, reinterpret_cast<node_type *>(&output), count, pos);

        return output;
    }
HEDLEY_PRAGMA(GCC diagnostic pop)
}

template <typename ExteriorPRG,
          std::size_t I,
          typename OutputsTuple,
          typename InteriorBlock>
auto make_leaf_mask(const InteriorBlock & seed0, const InteriorBlock & seed1)
{
HEDLEY_PRAGMA(GCC diagnostic push)
HEDLEY_PRAGMA(GCC diagnostic ignored "-Wignored-attributes")
    using node_type = typename ExteriorPRG::block_t;
    using output_type = std::tuple_element_t<I, OutputsTuple>;

    auto mask0 = make_leaf_mask_inner<ExteriorPRG, I, OutputsTuple>(seed0);
    auto mask1 = make_leaf_mask_inner<ExteriorPRG, I, OutputsTuple>(seed1);

    return dpf::subtract<output_type, node_type>(mask1, mask0);
HEDLEY_PRAGMA(GCC diagnostic pop)
}

template <typename ExteriorPRG,
          std::size_t I,
          typename InputT,
          typename ExteriorBlock,
          typename ...OutputTs>
auto make_leaf(InputT x, const ExteriorBlock & seed0, const ExteriorBlock & seed1, bool sign,
    OutputTs ...ys)
{
    using output_tuple_type = std::tuple<OutputTs...>;
    output_tuple_type output_tuple = std::make_tuple(ys...);
    using output_type = std::tuple_element_t<I, output_tuple_type>;
    output_type Y = std::get<I>(output_tuple);

HEDLEY_PRAGMA(GCC diagnostic push)
HEDLEY_PRAGMA(GCC diagnostic ignored "-Wignored-attributes")
    using node_type = typename ExteriorPRG::block_t;
    return sign ? dpf::subtract<output_type, node_type>(
                    make_naked_leaf<node_type>(x, Y),
                    make_leaf_mask<ExteriorPRG, I, output_tuple_type>(seed0, seed1))
                : dpf::subtract<output_type, node_type>(
                    make_leaf_mask<ExteriorPRG, I, output_tuple_type>(seed0, seed1),
                    make_naked_leaf<node_type>(x, Y));
HEDLEY_PRAGMA(GCC diagnostic pop)
}

template <typename ExteriorPRG,
          typename InputT,
          typename ExteriorBlock,
          typename ...OutputTs,
          std::size_t ...Is>
auto make_leaves_impl(InputT x, const ExteriorBlock & seed0, const ExteriorBlock & seed1,
    bool sign, std::index_sequence<Is...>, OutputTs ...ys)
{
    return std::make_tuple(make_leaf<ExteriorPRG, Is>(x, seed0, seed1, sign, ys...)...);
}

template <typename ExteriorPRG,
          typename InputT,
          typename ExteriorBlock,
          typename OutputT,
          typename ...OutputTs,
          typename Indices = std::make_index_sequence<1+sizeof...(OutputTs)>>
auto make_leaves(InputT x, const ExteriorBlock & seed0, const ExteriorBlock & seed1,
    bool sign, OutputT y, OutputTs... ys)
{
HEDLEY_PRAGMA(GCC diagnostic push)
HEDLEY_PRAGMA(GCC diagnostic ignored "-Wignored-attributes")
    using node_type = typename ExteriorPRG::block_t;
    using leaf_type = dpf::leaf_tuple_t<node_type, OutputT, OutputTs...>;
    using beaver_type = dpf::beaver_tuple_t<node_type, OutputT, OutputTs...>;
HEDLEY_PRAGMA(GCC diagnostic pop)

    leaf_type leaves = make_leaves_impl<ExteriorPRG>(x, seed0, seed1, sign, Indices{}, y, ys...);
    beaver_type beavers{};

    // post-processing to secret-share any wildcard leaves
    // that is, after the call to `make_leaves_impl`, any values that were
    // should be `wildcards` will currently have a correction_word for `0` in
    // `leaves`. Below is a glorified loop that creates two tuples from `leaves`
    // (stored in the pair `return_tuple`). For concrete output_types, it simply copies the
    // corresponding correction_words from `leaves`; for the `wildcard`s, it
    // additively shares them.

HEDLEY_PRAGMA(GCC diagnostic push)
HEDLEY_PRAGMA(GCC diagnostic ignored "-Wignored-attributes")
    std::pair<
        std::pair<leaf_type, beaver_type>,
        std::pair<leaf_type, beaver_type> > return_tuple;
HEDLEY_PRAGMA(GCC diagnostic pop)

    // N.B.: Despite the nesting, the loops below advance in lockstep, making
    // only a single pass over each of the tuples being looped over

    // loop over the original inputs (to interrogate their output_types)
    std::apply([x, &return_tuple, &leaves](auto && ...output_types)
    {
        // loop over the elements of `leaves`, our "template" for a leaf tuple
        std::apply([x, &return_tuple, &output_types...](auto && ...args0)
        {
            // and also over the elements of `return_tuple.first.first`, the first leaf tuple
            std::apply([x, &return_tuple, &output_types..., &args0...](auto && ...leaves0)
            {
                // and also `return_tuple.second.first`, the secound leaf tuple
                std::apply([x, &return_tuple, &output_types..., &args0..., &leaves0...](auto && ...leaves1)
                {
                    // plus `return_tuple.first.second`, the first beaver tuple
                    std::apply([x, &return_tuple, &output_types..., &args0..., &leaves0..., &leaves1...](auto && ...beavers0)
                    {
                        // and `return_tuple.second.second`, the secound beaver tuple
                        std::apply([x, &output_types..., &args0..., &leaves0..., &leaves1..., &beavers0...](auto && ...beavers1)
                        {
                            // lambda to decide whether to copy the leaf (for concrete output_types)
                            // or whether to secret share it (for wildcard output_types)
                            ([](auto & x, auto & type, auto & leaf, auto & leaf0, auto & leaf1, auto & beaver0, auto & beaver1)
                            {
                                using output_type = typename std::remove_reference_t<decltype(type)>;
                                if constexpr(dpf::is_wildcard_v<output_type>)
                                {
                                    using concrete_type = dpf::concrete_type_t<output_type>;
                                    // secret share the value
                                    dpf::uniform_fill(leaf0);
                                    leaf1 = dpf::subtract<concrete_type, node_type>(leaf, leaf0);
                                    // also initialize the beavers
                                    if constexpr(dpf::outputs_per_leaf_v<concrete_type, node_type> > 1)
                                    {
                                        dpf::leaf_node_t<node_type, concrete_type> vector;
                                        if constexpr(utils::is_xor_wrapper_v<decltype(x)> == true)
                                        {
                                            vector = make_naked_leaf<node_type>(x, concrete_type(~0));
                                        }
                                        else
                                        {
                                            vector = make_naked_leaf<node_type>(x, concrete_type(1));
                                        }

                                        uniform_fill(beaver0.output_blind);
                                        uniform_fill(beaver0.vector_blind);

                                        uniform_fill(beaver1.output_blind);
                                        uniform_fill(beaver1.vector_blind);

                                        beaver0.blinded_vector = dpf::add<output_type, node_type>(vector, beaver1.vector_blind);
                                        beaver1.blinded_vector = dpf::add<output_type, node_type>(vector, beaver0.vector_blind);

                                        leaf0= dpf::add<output_type, node_type>(leaf0,
                                            dpf::multiply<output_type, node_type>(beaver0.vector_blind, beaver1.output_blind));
                                        leaf1= dpf::add<output_type, node_type>(leaf1,
                                            dpf::multiply<output_type, node_type>(beaver1.vector_blind, beaver0.output_blind));
                                    }
                                }
                                else
                                {
                                    // copy concrete value; beaver is a trivial type
                                    leaf0 = leaf;
                                    leaf1 = leaf;
                                }
                            }(x, output_types, args0, leaves0, leaves1, beavers0, beavers1), ...);
                        }, return_tuple.second.second);
                    }, return_tuple.first.second);
                }, return_tuple.second.first);
            }, return_tuple.first.first);
        }, leaves);
    }, std::make_tuple(y, ys...));

    return return_tuple;
}

}  // namespace dpf

#endif  // LIBDPF_INCLUDE_DPF_LEAF_NODE_HPP__<|MERGE_RESOLUTION|>--- conflicted
+++ resolved
@@ -141,15 +141,6 @@
           std::size_t outputs_per_leaf = outputs_per_leaf_v<OutputT, NodeT>>
 struct beaver final { };
 
-<<<<<<< HEAD
-template <typename NodeT,
-          typename OutputT>
-struct beaver<true, NodeT, OutputT, 1> 
-{
-    static_assert(1 == outputs_per_leaf_v<OutputT, NodeT>);
-    beaver() : is_locked{ATOMIC_FLAG_INIT} { }
-    std::atomic_flag is_locked;
-=======
 
 template <typename NodeT,
           typename OutputT>
@@ -159,7 +150,6 @@
     beaver() : is_locked{new std::atomic_flag{ATOMIC_FLAG_INIT}} { }
     beaver(beaver &&) = default;
     std::unique_ptr<std::atomic_flag> is_locked;
->>>>>>> bcd82ecd
 };
 
 template <typename NodeT,
@@ -168,15 +158,9 @@
 struct beaver<true, NodeT, OutputT, outputs_per_leaf> final
 {
     static_assert(outputs_per_leaf == outputs_per_leaf_v<OutputT, NodeT>);
-<<<<<<< HEAD
-    beaver() : is_locked{ATOMIC_FLAG_INIT} { }
-
-    std::atomic_flag is_locked;
-=======
     beaver() : is_locked{new std::atomic_flag{ATOMIC_FLAG_INIT}} { }
 
     std::unique_ptr<std::atomic_flag> is_locked;
->>>>>>> bcd82ecd
     OutputT output_blind;
     NodeT vector_blind;
     NodeT blinded_vector;
@@ -187,13 +171,8 @@
           typename ...OutputTs>
 struct beaver_tuple
 {
-<<<<<<< HEAD
-    using type = std::tuple<beaver<is_wildcard_v<OutputT>, NodeT, OutputT>,
-                            beaver<is_wildcard_v<OutputTs>, NodeT, OutputTs>...>;
-=======
     using type = std::tuple<beaver<is_wildcard_v<OutputT>, NodeT, concrete_type_t<OutputT>>,
                             beaver<is_wildcard_v<OutputTs>, NodeT, concrete_type_t<OutputTs>>...>;
->>>>>>> bcd82ecd
 };
 template <typename NodeT,
           typename OutputT,
