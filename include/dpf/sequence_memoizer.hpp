--- conflicted
+++ resolved
@@ -299,33 +299,21 @@
           typename InputT = typename DpfKey::input_type>
 auto make_inplace_reversing_sequence_memoizer(const DpfKey &, const sequence_recipe<InputT> & recipe)
 {
-<<<<<<< HEAD
-    return detail::make_sequence_memoizer<inplace_reversing_sequence_memoizer<DpfKey, InputT, typename DpfKey::interior_node>, InputT>(recipe);
-=======
     return detail::make_sequence_memoizer<inplace_reversing_sequence_memoizer<DpfKey>, InputT>(recipe);
->>>>>>> e3710df9
 }
 
 template <typename DpfKey,
           typename InputT = typename DpfKey::input_type>
 auto make_double_space_sequence_memoizer(const DpfKey &, const sequence_recipe<InputT> & recipe)
 {
-<<<<<<< HEAD
-    return detail::make_sequence_memoizer<double_space_sequence_memoizer<DpfKey, InputT, typename DpfKey::interior_node>, InputT>(recipe);
-=======
     return detail::make_sequence_memoizer<double_space_sequence_memoizer<DpfKey>, InputT>(recipe);
->>>>>>> e3710df9
 }
 
 template <typename DpfKey,
           typename InputT = typename DpfKey::input_type>
 auto make_full_tree_sequence_memoizer(const DpfKey &, const sequence_recipe<InputT> & recipe)
 {
-<<<<<<< HEAD
-    return detail::make_sequence_memoizer<full_tree_sequence_memoizer<DpfKey, InputT, typename DpfKey::interior_node>, InputT>(recipe);
-=======
     return detail::make_sequence_memoizer<full_tree_sequence_memoizer<DpfKey>, InputT>(recipe);
->>>>>>> e3710df9
 }
 HEDLEY_PRAGMA(GCC diagnostic pop)
 
