--- conflicted
+++ resolved
@@ -82,11 +82,7 @@
           class PathMemoizer>
 auto eval_point(const DpfKey & dpf, InputT x, PathMemoizer & path)
 {
-<<<<<<< HEAD
-    using output_type = std::tuple_element_t<I, typename DpfKey::outputs_tuple>;
-=======
     using output_type = std::tuple_element_t<I, typename DpfKey::concrete_outputs_tuple>;
->>>>>>> 35fefe7c
     return make_dpf_output<output_type>(internal::eval_point<I>(dpf, x, path), x);
 }
 
