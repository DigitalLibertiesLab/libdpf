--- conflicted
+++ resolved
@@ -25,9 +25,50 @@
 {
 
 template <typename OutputT, typename NodeT> struct add_t;
-<<<<<<< HEAD
-=======
 template <typename OutputT, typename NodeT> struct subtract_t;
+template <typename OutputT, typename NodeT> struct multiply_t;
+
+template <typename OutputT>
+struct add_t<OutputT, void>
+{
+    template <typename NodeT>
+    HEDLEY_ALWAYS_INLINE
+    HEDLEY_NO_THROW
+    HEDLEY_CONST
+    auto operator()(const NodeT & a, const NodeT & b) const
+    {
+        static constexpr auto adder = add_t<OutputT, NodeT>{};
+        return adder(a, b);
+    }
+};
+
+template <typename OutputT>
+struct subtract_t<OutputT, void>
+{
+    template <typename NodeT>
+    HEDLEY_ALWAYS_INLINE
+    HEDLEY_NO_THROW
+    HEDLEY_CONST
+    auto operator()(const NodeT & a, const NodeT & b) const
+    {
+        static constexpr auto subtracter = subtract_t<OutputT, NodeT>{};
+        return subtracter(a, b);
+    }
+};
+
+template <>
+struct multiply_t<void, void>
+{
+    template <typename NodeT, typename OutputT>
+    HEDLEY_ALWAYS_INLINE
+    HEDLEY_NO_THROW
+    HEDLEY_CONST
+    auto operator()(const NodeT & a, OutputT b) const
+    {
+        static constexpr auto multiplier = multiply_t<OutputT, NodeT>{};
+        return multiplier(a, b);
+    }
+};
 
 }
 
@@ -37,63 +78,10 @@
 template <typename OutputT>
 static constexpr auto subtract_leaf = leaf_arithmetic::subtract_t<OutputT, void>{};
 
+static constexpr auto multiply_leaf = leaf_arithmetic::multiply_t<void, void>{};
+
 namespace leaf_arithmetic
 {
->>>>>>> dc639d27
-
-template <typename OutputT>
-struct add_t<OutputT, void>
-{
-    template <typename NodeT>
-    HEDLEY_ALWAYS_INLINE
-    HEDLEY_NO_THROW
-    HEDLEY_CONST
-    auto operator()(const NodeT & a, const NodeT & b) const
-    {
-        static constexpr auto adder = add_t<OutputT, NodeT>{};
-        return adder(a, b);
-    }
-};
-
-template <typename OutputT>
-static constexpr auto add = add_t<dpf::concrete_type_t<OutputT>, void>{};
-
-template <typename OutputT, typename NodeT> struct subtract_t;
-
-template <typename OutputT>
-struct subtract_t<OutputT, void>
-{
-    template <typename NodeT>
-    HEDLEY_ALWAYS_INLINE
-    HEDLEY_NO_THROW
-    HEDLEY_CONST
-    auto operator()(const NodeT & a, const NodeT & b) const
-    {
-        static constexpr auto subtracter = subtract_t<OutputT, NodeT>{};
-        return subtracter(a, b);
-    }
-};
-
-template <typename OutputT>
-static constexpr auto subtract = subtract_t<dpf::concrete_type_t<OutputT>, void>{};
-
-template <typename OutputT, typename NodeT> struct multiply_t;
-
-template <>
-struct multiply_t<void, void>
-{
-    template <typename NodeT, typename OutputT>
-    HEDLEY_ALWAYS_INLINE
-    HEDLEY_NO_THROW
-    HEDLEY_CONST
-    auto operator()(const NodeT & a, OutputT b) const
-    {
-        static constexpr auto multiplier = multiply_t<OutputT, NodeT>{};
-        return multiplier(a, b);
-    }
-};
-
-static constexpr auto multiply = multiply_t<void, void>{};
 
 namespace detail
 {
@@ -543,7 +531,6 @@
 
 HEDLEY_PRAGMA(GCC diagnostic pop)
 
-<<<<<<< HEAD
 namespace detail
 {
 
@@ -724,9 +711,7 @@
 
 
 HEDLEY_PRAGMA(GCC diagnostic pop)
-=======
 }  // namespace dpf::leaf_arithmetic
->>>>>>> dc639d27
 
 }  // namespace dpf
 
