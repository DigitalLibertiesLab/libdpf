/// @file dpf/leaf_arithmetic.hpp
/// @brief
/// @details
/// @author Ryan Henry <ryan.henry@ucalgary.ca>
/// @copyright Copyright (c) 2019-2023 Ryan Henry and others
/// @license Released under a GNU General Public v2.0 (GPLv2) license;
///          see [LICENSE.md](@ref GPLv2) for details.

#ifndef LIBDPF_INCLUDE_DPF_LEAF_ARITHMETIC_HPP__
#define LIBDPF_INCLUDE_DPF_LEAF_ARITHMETIC_HPP__

#include <functional>
#include <cstring>

#include "simde/simde/x86/avx2.h"

#include "dpf/bit.hpp"
#include "dpf/wildcard.hpp"
#include "dpf/xor_wrapper.hpp"

namespace dpf
{

template <typename OutputT, typename NodeT> struct add_t;
template <typename OutputT, typename NodeT> struct subtract_t;
template <typename OutputT, typename NodeT> struct multiply_t;

template <typename OutputT, typename NodeT>
static constexpr auto add = add_t<dpf::concrete_type_t<OutputT>, NodeT>{};

template <typename OutputT, typename NodeT>
static constexpr auto subtract = subtract_t<dpf::concrete_type_t<OutputT>, NodeT>{};

template <typename OutputT, typename NodeT>
static constexpr auto multiply = multiply_t<dpf::concrete_type_t<OutputT>, NodeT>{};

namespace detail
{

// /// @brief adds vectors of 8-bit integral types
// template <typename NodeT> struct add8_t;
// /// @brief adds vectors of 16-bit integral types
// template <typename NodeT> struct add16_t;
// /// @brief adds vectors of 32-bit integral types
// template <typename NodeT> struct add32_t;
// /// @brief adds vectors of 64-bit integral types
// template <typename NodeT> struct add64_t;

/// @brief Function object for adding vectors of `16x8`-bit integral types
struct add16x8_t
{
    HEDLEY_ALWAYS_INLINE
    HEDLEY_NO_THROW
    HEDLEY_CONST
    auto operator()(const simde__m128i & a, const simde__m128i & b) const
    {
        return simde_mm_add_epi8(a, b);
    }
};

/// @brief Function object for adding vectors of `8x16`-bit integral types
struct add8x16_t
{
    HEDLEY_ALWAYS_INLINE
    HEDLEY_NO_THROW
    HEDLEY_CONST
    auto operator()(const simde__m128i & a, const simde__m128i & b) const
    {
        return simde_mm_add_epi16(a, b);
    }
};

/// @brief Function object for adding vectors of `4x32`-bit integral types
struct add4x32_t
{
    HEDLEY_ALWAYS_INLINE
    HEDLEY_NO_THROW
    HEDLEY_CONST
    auto operator()(const simde__m128i & a, const simde__m128i & b) const
    {
        return simde_mm_add_epi32(a, b);
    }
};

/// @brief Function object for adding vectors of `2x64`-bit integral types
struct add2x64_t
{
    HEDLEY_ALWAYS_INLINE
    HEDLEY_NO_THROW
    HEDLEY_CONST
    auto operator()(const simde__m128i & a, const simde__m128i & b) const
    {
        return simde_mm_add_epi64(a, b);
    }
};

/// @brief Function object for adding vectors of `32x8`-bit integral types
struct add32x8_t
{
    HEDLEY_ALWAYS_INLINE
    HEDLEY_NO_THROW
    HEDLEY_CONST
    auto operator()(const simde__m256i & a, const simde__m256i & b) const
    {
        return simde_mm256_add_epi8(a, b);
    }
};

/// @brief Function object for adding vectors of `16x16`-bit integral types
struct add16x16_t
{
    HEDLEY_ALWAYS_INLINE
    HEDLEY_NO_THROW
    HEDLEY_CONST
    auto operator()(const simde__m256i & a, const simde__m256i & b) const
    {
        return simde_mm256_add_epi16(a, b);
    }
};

/// @brief Function object for adding vectors of `8x32`-bit integral types
struct add8x32_t
{
    HEDLEY_ALWAYS_INLINE
    HEDLEY_NO_THROW
    HEDLEY_CONST
    auto operator()(const simde__m256i & a, const simde__m256i & b) const
    {
        return simde_mm256_add_epi32(a, b);
    }
};

/// @brief Function object for adding vectors of `4x64`-bit integral types
struct add4x64_t
{
    HEDLEY_ALWAYS_INLINE
    HEDLEY_NO_THROW
    HEDLEY_CONST
    auto operator()(const simde__m256i & a, const simde__m256i & b) const
    {
        return simde_mm256_add_epi64(a, b);
    }
};

HEDLEY_PRAGMA(GCC diagnostic push)
HEDLEY_PRAGMA(GCC diagnostic ignored "-Wignored-attributes")
struct add_array_t
{
    template <typename T, std::size_t N>
    HEDLEY_ALWAYS_INLINE
    HEDLEY_NO_THROW
    HEDLEY_CONST
    auto operator()(const std::array<T, N> & a, const std::array<T, N> & b) const
    {
        std::array<simde__m128i, N> c;
        std::transform(std::begin(a), std::end(a), std::begin(b), std::begin(c),
            [](const T & a, const T & b)
            {
                return std::bit_xor<>{}(a, b);
            });
        return c;
    }
};
HEDLEY_PRAGMA(GCC diagnostic pop)

}  // namespace detail

HEDLEY_PRAGMA(GCC diagnostic push)
HEDLEY_PRAGMA(GCC diagnostic ignored "-Wignored-attributes")

template <> struct add_t<bool, simde__m128i> final : public detail::add16x8_t {};
template <> struct add_t<char, simde__m128i> final : public detail::add16x8_t {};
// template <> struct add_t<unsigned char, simde__m128i> final : public detail::add16x8_t {};
template <> struct add_t<int8_t, simde__m128i> final : public detail::add16x8_t {};
template <> struct add_t<uint8_t, simde__m128i> final : public detail::add16x8_t {};

template <> struct add_t<int16_t, simde__m128i> final : public detail::add8x16_t {};
template <> struct add_t<uint16_t, simde__m128i> final : public detail::add8x16_t {};

template <> struct add_t<int32_t, simde__m128i> final : public detail::add4x32_t {};
template <> struct add_t<uint32_t, simde__m128i> final : public detail::add4x32_t {};

template <> struct add_t<int64_t, simde__m128i> final : public detail::add2x64_t {};
template <> struct add_t<uint64_t, simde__m128i> final : public detail::add2x64_t {};

template <> struct add_t<simde_int128, simde__m128i> final
{
    auto operator()(const simde__m128i & lhs, const simde__m128i & rhs) const
    {
        simde__m128i ret;
        simde_int128 lhs_, rhs_;
        std::memcpy(&lhs_, &lhs, sizeof(simde_int128));
        std::memcpy(&rhs_, &rhs, sizeof(simde_int128));
        simde_int128 sum = lhs_ + rhs_;
        std::memcpy(&ret, &sum, sizeof(simde__m128i));
        return ret;
    }
};
template <> struct add_t<simde_uint128, simde__m128i> final
{
    auto operator()(const simde__m128i & lhs, const simde__m128i & rhs) const
    {
        simde__m128i ret;
        simde_uint128 lhs_, rhs_;
        std::memcpy(&lhs_, &lhs, sizeof(simde_uint128));
        std::memcpy(&rhs_, &rhs, sizeof(simde_uint128));
        simde_uint128 sum = lhs_ + rhs_;
        std::memcpy(&ret, &sum, sizeof(simde__m128i));
        return ret;
    }
};

template <> struct add_t<bool, simde__m256i> final : public detail::add32x8_t {};
// template <> struct add_t<unsigned char, simde__m256i> final : public detail::add32x8_t {};
template <> struct add_t<int8_t, simde__m256i> final : public detail::add32x8_t {};
template <> struct add_t<uint8_t, simde__m256i> final : public detail::add32x8_t {};

template <> struct add_t<int16_t, simde__m256i> final : public detail::add16x16_t {};
template <> struct add_t<uint16_t, simde__m256i> final : public detail::add16x16_t {};

template <> struct add_t<int32_t, simde__m256i> final : public detail::add8x32_t {};
template <> struct add_t<uint32_t, simde__m256i> final : public detail::add8x32_t {};

template <> struct add_t<int64_t, simde__m256i> final : public detail::add4x64_t {};
template <> struct add_t<uint64_t, simde__m256i> final : public detail::add4x64_t {};

template <> struct add_t<simde_int128, simde__m256i> final
{
    auto operator()(const simde__m256i & lhs, const simde__m256i & rhs) const
    {
        simde__m256i ret;
        simde_int128 lhs_[2], rhs_[2];
        std::memcpy(&lhs_, &lhs, sizeof(simde_int128) * 2);
        std::memcpy(&rhs_, &rhs, sizeof(simde_int128) * 2);
        simde_int128 sum[2] = { lhs_[0] + rhs_[0], lhs_[1] + rhs_[1] };
        std::memcpy(&ret, &sum, sizeof(simde__m128i) * 2);
        return ret;
    }
};
template <> struct add_t<simde_uint128, simde__m256i> final
{
    auto operator()(const simde__m256i & lhs, const simde__m256i & rhs) const
    {
        simde__m256i ret;
        simde_uint128 lhs_[2], rhs_[2];
        std::memcpy(&lhs_, &lhs, sizeof(simde_uint128) * 2);
        std::memcpy(&rhs_, &rhs, sizeof(simde_uint128) * 2);
        simde_uint128 sum[2] = { lhs_[0] + rhs_[0], lhs_[1] + rhs_[1] };
        std::memcpy(&ret, &sum, sizeof(simde__m128i) * 2);
        return ret;
    }
};

template <typename NodeT> struct add_t<float, NodeT> final : public std::bit_xor<> {};
template <typename NodeT> struct add_t<double, NodeT> final : public std::bit_xor<> {};
template <typename NodeT> struct add_t<dpf::bit, NodeT> final : public std::bit_xor<> {};
template <typename T, typename NodeT> struct add_t<xor_wrapper<T>, NodeT> final : public std::plus<xor_wrapper<T>> {};

HEDLEY_PRAGMA(GCC diagnostic pop)

namespace detail
{

// /// @brief subtracts vectors of 8-bit integral types
// template <typename NodeT> struct sub8_t;
// /// @brief subtracts vectors of 16-bit integral types
// template <typename NodeT> struct sub16_t;
// /// @brief subtracts vectors of 32-bit integral types
// template <typename NodeT> struct sub32_t;
// /// @brief subtracts vectors of 64-bit integral types
// template <typename NodeT> struct sub64_t;

/// @brief Function object for subtracting vectors of `16x8`-bit integral types
struct sub16x8_t
{
    HEDLEY_ALWAYS_INLINE
    HEDLEY_NO_THROW
    HEDLEY_CONST
    auto operator()(const simde__m128i & a, const simde__m128i & b) const
    {
        return simde_mm_sub_epi8(a, b);
    }
};

/// @brief Function object for subtracting vectors of `8x16`-bit integral types
struct sub8x16_t
{
    HEDLEY_ALWAYS_INLINE
    HEDLEY_NO_THROW
    HEDLEY_CONST
    auto operator()(const simde__m128i & a, const simde__m128i & b) const
    {
        return simde_mm_sub_epi16(a, b);
    }
};

/// @brief Function object for subtracting vectors of `4x32`-bit integral types
struct sub4x32_t
{
    HEDLEY_ALWAYS_INLINE
    HEDLEY_NO_THROW
    HEDLEY_CONST
    auto operator()(const simde__m128i & a, const simde__m128i & b) const
    {
        return simde_mm_sub_epi32(a, b);
    }
};

/// @brief Function object for subtracting vectors of `2x64`-bit integral types
struct sub2x64_t
{
    HEDLEY_ALWAYS_INLINE
    HEDLEY_NO_THROW
    HEDLEY_CONST
    auto operator()(const simde__m128i & a, const simde__m128i & b) const
    {
        return simde_mm_sub_epi64(a, b);
    }
};

/// @brief Function object for subtracting vectors of `32x8`-bit integral types
struct sub32x8_t
{
    HEDLEY_ALWAYS_INLINE
    HEDLEY_NO_THROW
    HEDLEY_CONST
    auto operator()(const simde__m256i & a, const simde__m256i & b) const
    {
        return simde_mm256_sub_epi8(a, b);
    }
};

/// @brief Function object for subtracting vectors of `16x16`-bit integral types
struct sub16x16_t
{
    HEDLEY_ALWAYS_INLINE
    HEDLEY_NO_THROW
    HEDLEY_CONST
    auto operator()(const simde__m256i & a, const simde__m256i & b) const
    {
        return simde_mm256_sub_epi16(a, b);
    }
};

/// @brief Function object for subtracting vectors of `8x32`-bit integral types
struct sub8x32_t
{
    HEDLEY_ALWAYS_INLINE
    HEDLEY_NO_THROW
    HEDLEY_CONST
    auto operator()(const simde__m256i & a, const simde__m256i & b) const
    {
        return simde_mm256_sub_epi32(a, b);
    }
};

/// @brief Function object for subtracting vectors of `4x64`-bit integral types
struct sub4x64_t
{
    HEDLEY_ALWAYS_INLINE
    HEDLEY_NO_THROW
    HEDLEY_CONST
    auto operator()(const simde__m256i & a, const simde__m256i & b) const
    {
        return simde_mm256_sub_epi64(a, b);
    }
};
HEDLEY_PRAGMA(GCC diagnostic push)
HEDLEY_PRAGMA(GCC diagnostic ignored "-Wignored-attributes")
struct sub_array_t
{
    template <typename T, std::size_t N>
    HEDLEY_ALWAYS_INLINE
    HEDLEY_NO_THROW
    HEDLEY_CONST
    auto operator()(const std::array<T, N> & a, const std::array<T, N> & b) const
    {
        std::array<T, N> c;
        std::transform(std::begin(a), std::end(a), std::begin(b), std::begin(c),
            [](const T & a, const T & b) { return std::bit_xor<>{}(a, b); });
        return c;
    }
};
HEDLEY_PRAGMA(GCC diagnostic pop)

}  // namespace detail

HEDLEY_PRAGMA(GCC diagnostic push)
HEDLEY_PRAGMA(GCC diagnostic ignored "-Wignored-attributes")

template <> struct subtract_t<bool, simde__m128i> final : public detail::sub16x8_t {};
template <> struct subtract_t<char, simde__m128i> final : public detail::sub16x8_t {};
// template <> struct subtract_t<unsigned char, simde__m128i> final : public detail::sub16x8_t {};
template <> struct subtract_t<int8_t, simde__m128i> final : public detail::sub16x8_t {};
template <> struct subtract_t<uint8_t, simde__m128i> final : public detail::sub16x8_t {};

template <> struct subtract_t<int16_t, simde__m128i> final : public detail::sub8x16_t {};
template <> struct subtract_t<uint16_t, simde__m128i> final : public detail::sub8x16_t {};

template <> struct subtract_t<int32_t, simde__m128i> final : public detail::sub4x32_t {};
template <> struct subtract_t<uint32_t, simde__m128i> final : public detail::sub4x32_t {};

template <> struct subtract_t<int64_t, simde__m128i> final : public detail::sub2x64_t {};
template <> struct subtract_t<uint64_t, simde__m128i> final : public detail::sub2x64_t {};

template <> struct subtract_t<simde_int128, simde__m128i> final
{
    auto operator()(const simde__m128i & lhs, const simde__m128i & rhs) const
    {
        simde__m128i ret;
        simde_int128 lhs_, rhs_;
        std::memcpy(&lhs_, &lhs, sizeof(simde_int128));
        std::memcpy(&rhs_, &rhs, sizeof(simde_int128));
        simde_int128 sum = lhs_ - rhs_;
        std::memcpy(&ret, &sum, sizeof(simde__m128i));
        return ret;
    }
};
template <> struct subtract_t<simde_uint128, simde__m128i> final
{
    auto operator()(const simde__m128i & lhs, const simde__m128i & rhs) const
    {
        simde__m128i ret;
        simde_uint128 lhs_, rhs_;
        std::memcpy(&lhs_, &lhs, sizeof(simde_uint128));
        std::memcpy(&rhs_, &rhs, sizeof(simde_uint128));
        simde_uint128 sum = lhs_ - rhs_;
        std::memcpy(&ret, &sum, sizeof(simde__m128i));
        return ret;
    }
};

template <> struct subtract_t<bool, simde__m256i> final : public detail::sub32x8_t {};
template <> struct subtract_t<char, simde__m256i> final : public detail::sub32x8_t {};
// template <> struct subtract_t<unsigned char, simde__m256i> final : public detail::sub32x8_t {};
template <> struct subtract_t<int8_t, simde__m256i> final : public detail::sub32x8_t {};
template <> struct subtract_t<uint8_t, simde__m256i> final : public detail::sub32x8_t {};

template <> struct subtract_t<int16_t, simde__m256i> final : public detail::sub16x16_t {};
template <> struct subtract_t<uint16_t, simde__m256i> final : public detail::sub16x16_t {};

template <> struct subtract_t<int32_t, simde__m256i> final : public detail::sub8x32_t {};
template <> struct subtract_t<uint32_t, simde__m256i> final : public detail::sub8x32_t {};

template <> struct subtract_t<int64_t, simde__m256i> final : public detail::sub4x64_t {};
template <> struct subtract_t<uint64_t, simde__m256i> final : public detail::sub4x64_t {};

template <> struct subtract_t<simde_int128, simde__m256i> final
{
    auto operator()(const simde__m256i & lhs, const simde__m256i & rhs) const
    {
        simde__m256i ret;
        simde_int128 lhs_[2], rhs_[2];
        std::memcpy(&lhs_, &lhs, sizeof(simde_int128) * 2);
        std::memcpy(&rhs_, &rhs, sizeof(simde_int128) * 2);
        simde_int128 sum[2] = { lhs_[0] - rhs_[0], lhs_[1] - rhs_[1] };
        std::memcpy(&ret, &sum, sizeof(simde__m128i) * 2);
        return ret;
    }
};
template <> struct subtract_t<simde_uint128, simde__m256i> final
{
    auto operator()(const simde__m256i & lhs, const simde__m256i & rhs) const
    {
        simde__m256i ret;
        simde_uint128 lhs_[2], rhs_[2];
        std::memcpy(&lhs_, &lhs, sizeof(simde_uint128) * 2);
        std::memcpy(&rhs_, &rhs, sizeof(simde_uint128) * 2);
        simde_uint128 sum[2] = { lhs_[0] - rhs_[0], lhs_[1] - rhs_[1] };
        std::memcpy(&ret, &sum, sizeof(simde__m128i) * 2);
        return ret;
    }
};

template <typename NodeT> struct subtract_t<float, NodeT> final : public std::bit_xor<> {};
template <typename NodeT> struct subtract_t<double, NodeT> final : public std::bit_xor<> {};
template <typename NodeT> struct subtract_t<dpf::bit, NodeT> final : public std::bit_xor<> {};
template <typename T, typename NodeT> struct subtract_t<xor_wrapper<T>, NodeT> final : public std::minus<xor_wrapper<T>> {};

HEDLEY_PRAGMA(GCC diagnostic pop)

namespace detail
{

/// @brief Function object for multiplying a vector of `16x8`-bit integral types by an unsigned scalar of the same size
struct mul16x8_t
{
    HEDLEY_ALWAYS_INLINE
    HEDLEY_NO_THROW
    HEDLEY_CONST
    auto operator()(const simde__m128i & a, uint8_t b) const
    {
        auto bb = simde_mm_set1_epi8(b);
        auto lo_bytes = simde_mm_mullo_epi16(a, bb);
        auto hi_bytes = simde_mm_mullo_epi16(simde_mm_srli_epi16(a, 8),
                                             simde_mm_srli_epi16(bb, 8));

        return simde_mm_or_si128(
            simde_mm_slli_epi16(hi_bytes, 8),
            simde_mm_and_si128(lo_bytes, simde_mm_set1_epi16(0xff))
        );
    }
};

/// @brief Function object for multiplying a vector of `8x16`-bit integral types by an unsigned scalar of the same size
struct mul8x16_t
{
    HEDLEY_ALWAYS_INLINE
    HEDLEY_NO_THROW
    HEDLEY_CONST
    auto operator()(const simde__m128i & a, uint16_t b) const
    {
        return simde_mm_mullo_epi16(a, simde_mm_set1_epi16(b));
    }
};

/// @brief Function object for multiplying a vector of `4x32`-bit integral types by an unsigned scalar of the same size
struct mul4x32_t
{
    HEDLEY_ALWAYS_INLINE
    HEDLEY_NO_THROW
    HEDLEY_CONST
    auto operator()(const simde__m128i & a, uint32_t b) const
    {
        return simde_mm_mullo_epi32(a, simde_mm_set1_epi32(b));
    }
};

/// @brief Function object for multiplying a vector of `2x64`-bit integral types by an unsigned scalar of the same size
struct mul2x64_t
{
    HEDLEY_ALWAYS_INLINE
    HEDLEY_NO_THROW
    HEDLEY_CONST
    auto operator()(const simde__m128i & a, uint64_t b) const
    {
        return simde__m128i{static_cast<int64_t>(a[0]*b),
                            static_cast<int64_t>(a[1]*b)};
    }
};

/// @brief Function object for multiplying a vector of `32x8`-bit integral types by an unsigned scalar of the same size
struct mul32x8_t
{
    HEDLEY_ALWAYS_INLINE
    HEDLEY_NO_THROW
    HEDLEY_CONST
    auto operator()(const simde__m256i & a, uint8_t b) const
    {
        auto bb = simde_mm256_set1_epi8(b);
        auto lo_bytes = simde_mm256_mullo_epi16(a, bb);
        auto hi_bytes = simde_mm256_mullo_epi16(simde_mm256_srli_epi16(a, 8),
                                                simde_mm256_srli_epi16(bb, 8));

        return simde_mm256_or_si256(
            simde_mm256_slli_epi16(hi_bytes, 8),
            simde_mm256_and_si256(lo_bytes, simde_mm256_set1_epi16(0xff))
        );
    }
};

/// @brief Function object for multiplying a vector of `16x16`-bit integral types by an unsigned scalar of the same size
struct mul16x16_t
{
    HEDLEY_ALWAYS_INLINE
    HEDLEY_NO_THROW
    HEDLEY_CONST
    auto operator()(const simde__m256i & a, uint16_t b) const
    {
        return simde_mm256_mullo_epi16(a, simde_mm256_set1_epi16(b));
    }
};

/// @brief Function object for multiplying a vector of `8x32`-bit integral types by an unsigned scalar of the same size
struct mul8x32_t
{
    HEDLEY_ALWAYS_INLINE
    HEDLEY_NO_THROW
    HEDLEY_CONST
    auto operator()(const simde__m256i & a, uint32_t b) const
    {
        return simde_mm256_add_epi32(a, simde_mm256_set1_epi32(b));
    }
};

/// @brief Function object for multiplying a vector of `4x64`-bit integral types by an unsigned scalar of the same size
struct mul4x64_t
{
    HEDLEY_ALWAYS_INLINE
    HEDLEY_NO_THROW
    HEDLEY_CONST
    auto operator()(const simde__m256i & a, uint64_t b) const
    {
        return simde__m256i{static_cast<int64_t>(a[0]*b),
                            static_cast<int64_t>(a[1]*b),
                            static_cast<int64_t>(a[2]*b),
                            static_cast<int64_t>(a[3]*b)};
    }
};
HEDLEY_PRAGMA(GCC diagnostic pop)

}  // namespace detail

HEDLEY_PRAGMA(GCC diagnostic push)
HEDLEY_PRAGMA(GCC diagnostic ignored "-Wignored-attributes")

template <> struct multiply_t<bool, simde__m128i> final : public detail::mul16x8_t {};
template <> struct multiply_t<char, simde__m128i> final : public detail::mul16x8_t {};
// template <> struct multiply_t<unsigned char, simde__m128i> final : public detail::mul16x8_t {};
template <> struct multiply_t<int8_t, simde__m128i> final : public detail::mul16x8_t {};
template <> struct multiply_t<uint8_t, simde__m128i> final : public detail::mul16x8_t {};

template <> struct multiply_t<int16_t, simde__m128i> final : public detail::mul8x16_t {};
template <> struct multiply_t<uint16_t, simde__m128i> final : public detail::mul8x16_t {};

template <> struct multiply_t<int32_t, simde__m128i> final : public detail::mul4x32_t {};
template <> struct multiply_t<uint32_t, simde__m128i> final : public detail::mul4x32_t {};

template <> struct multiply_t<int64_t, simde__m128i> final : public detail::mul2x64_t {};
template <> struct multiply_t<uint64_t, simde__m128i> final : public detail::mul2x64_t {};

template <> struct multiply_t<bool, simde__m256i> final : public detail::mul32x8_t {};
// template <> struct multiply_t<unsigned char, simde__m256i> final : public detail::mul32x8_t {};
template <> struct multiply_t<int8_t, simde__m256i> final : public detail::mul32x8_t {};
template <> struct multiply_t<uint8_t, simde__m256i> final : public detail::mul32x8_t {};

template <> struct multiply_t<int16_t, simde__m256i> final : public detail::mul16x16_t {};
template <> struct multiply_t<uint16_t, simde__m256i> final : public detail::mul16x16_t {};

template <> struct multiply_t<int32_t, simde__m256i> final : public detail::mul8x32_t {};
template <> struct multiply_t<uint32_t, simde__m256i> final : public detail::mul8x32_t {};

template <> struct multiply_t<int64_t, simde__m256i> final : public detail::mul4x64_t {};
template <> struct multiply_t<uint64_t, simde__m256i> final : public detail::mul4x64_t {};

// todo(ryan): finish these (and check that the corresponding ones for add and subtract work properly for 128-bit and non-integer types)
// template <typename NodeT> struct multiply_t<simde_int128, NodeT> final : public std::multiplies<simde_int128> {};
// template <typename NodeT> struct multiply_t<simde_uint128, NodeT> final : public std::multiplies<simde_uint128> {};

// template <typename NodeT> struct multiply_t<float, NodeT> final : public std::bit_and<> {};
// template <typename NodeT> struct multiply_t<double, NodeT> final : public std::bit_and<> {};
<<<<<<< HEAD
// template <typename NodeT> struct multiply_t<dpf::bit, NodeT> final : public std::bit_and<> {};
// template <typename T, typename NodeT> struct multiply_t<xor_wrapper<T>, NodeT> final : public std::and<xor_wrapper<T>> {};
=======
template <> struct multiply_t<dpf::bit, simde__m128i> final
{
    auto operator()(const simde__m128i & a, const dpf::bit & b) const
    {
        simde__m128i bb = simde_mm_set1_epi8(-uint8_t(b));
        return simde_mm_and_si128(a, bb);
    }
};
template <> struct multiply_t<dpf::bit, simde__m256i> final
{
    auto operator()(const simde__m256i & a, const dpf::bit & b) const
    {
        simde__m256i bb = simde_mm256_set1_epi8(-uint8_t(b));
        return simde_mm256_and_si256(a, bb);
    }
};
template <typename T, typename NodeT> struct multiply_t<xor_wrapper<T>, NodeT> final : public std::bit_and<xor_wrapper<T>> {};

>>>>>>> bcd82ecd

HEDLEY_PRAGMA(GCC diagnostic pop)

}  // namespace dpf

#endif  // LIBDPF_INCLUDE_DPF_LEAF_ARITHMETIC_HPP__<|MERGE_RESOLUTION|>--- conflicted
+++ resolved
@@ -639,10 +639,6 @@
 
 // template <typename NodeT> struct multiply_t<float, NodeT> final : public std::bit_and<> {};
 // template <typename NodeT> struct multiply_t<double, NodeT> final : public std::bit_and<> {};
-<<<<<<< HEAD
-// template <typename NodeT> struct multiply_t<dpf::bit, NodeT> final : public std::bit_and<> {};
-// template <typename T, typename NodeT> struct multiply_t<xor_wrapper<T>, NodeT> final : public std::and<xor_wrapper<T>> {};
-=======
 template <> struct multiply_t<dpf::bit, simde__m128i> final
 {
     auto operator()(const simde__m128i & a, const dpf::bit & b) const
@@ -661,7 +657,6 @@
 };
 template <typename T, typename NodeT> struct multiply_t<xor_wrapper<T>, NodeT> final : public std::bit_and<xor_wrapper<T>> {};
 
->>>>>>> bcd82ecd
 
 HEDLEY_PRAGMA(GCC diagnostic pop)
 
