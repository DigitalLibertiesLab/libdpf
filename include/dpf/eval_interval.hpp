/// @file dpf/eval_interval.hpp
/// @brief
/// @details
/// @author Ryan Henry <ryan.henry@ucalgary.ca>
/// @author Christopher Jiang <christopher.jiang@ucalgary.ca>
/// @copyright Copyright (c) 2019-2023 Ryan Henry and others
/// @license Released under a GNU General Public v2.0 (GPLv2) license;
///          see `LICENSE` for details.

#ifndef LIBDPF_INCLUDE_DPF_EVAL_INTERVAL_HPP__
#define LIBDPF_INCLUDE_DPF_EVAL_INTERVAL_HPP__

#include <functional>
#include <memory>
#include <limits>
#include <tuple>
#include <algorithm>

#include <portable-snippets/builtin/builtin.h>
#include <hedley/hedley.h>

#include "dpf/dpf_key.hpp"
#include "dpf/interval_memoizer.hpp"
#include "dpf/subinterval_iterable.hpp"

namespace dpf
{

namespace internal
{

template <typename DpfKey,
          class IntervalMemoizer,
          typename IntegralT = typename DpfKey::integral_type>
inline auto eval_interval_interior(const DpfKey & dpf, IntegralT from_node, IntegralT to_node,
    IntervalMemoizer & memoizer, std::size_t to_level = DpfKey::depth)
{
    using dpf_type = DpfKey;
    using input_type = typename DpfKey::input_type;
    // using integral_type = typename DpfKey::integral_type;
    using node_type = typename DpfKey::interior_node;

    // level_index represents the current level being built
    // level_index = 0 => root
    // level_index = depth => last layer of interior nodes
    std::size_t level_index = memoizer.assign_interval(dpf, from_node, to_node);
    input_type mask = dpf.msb_mask >> (level_index-1 + dpf_type::lg_outputs_per_leaf);
    std::size_t nodes_at_level = memoizer.get_nodes_at_level();

    for (; level_index <= to_level; level_index = memoizer.advance_level(), nodes_at_level = memoizer.get_nodes_at_level(), mask>>=1)
    {
        std::size_t i = 0, j = 0;
        bool from_offset = mask & from_node,
             to_offset = from_offset ^ (nodes_at_level & 1);
        const node_type cw[2] = {
            set_lo_bit(dpf.correction_words[level_index-1], dpf.correction_advice[level_index-1]&1),
            set_lo_bit(dpf.correction_words[level_index-1], (dpf.correction_advice[level_index-1]>>1)&1)
        };

        // process node which only requires a right traversal
        if (from_offset == true)
        {
            memoizer[level_index][i++] = dpf_type::traverse_interior(memoizer[level_index-1][j++], cw[1], 1);
        }
        // process all nodes which require both a left traversal and a right traversal
        DPF_UNROLL_LOOP
        for (; i < nodes_at_level - to_offset;)
        {
            auto cur_node = memoizer[level_index-1][j++];
            memoizer[level_index][i++] = dpf_type::traverse_interior(cur_node, cw[0], 0);
            memoizer[level_index][i++] = dpf_type::traverse_interior(cur_node, cw[1], 1);
        }
        // process node which only requires a left traversal
        if (to_offset == true)
        {
            memoizer[level_index][i] = dpf_type::traverse_interior(memoizer[level_index-1][j], cw[0], 0);
        }
    }
}

template <std::size_t I = 0,
          typename DpfKey,
          class OutputBuffer,
          class IntervalMemoizer,
          typename IntegralT = typename DpfKey::integral_type>
inline auto eval_interval_exterior(const DpfKey & dpf, IntegralT from_node, IntegralT to_node,
    OutputBuffer & outbuf, IntervalMemoizer & memoizer)
{
    assert_not_wildcard<I>(dpf);

    using dpf_type = DpfKey;
<<<<<<< HEAD
    using output_type = std::tuple_element_t<I, typename DpfKey::outputs_tuple>;
=======
    using output_type = std::tuple_element_t<I, typename DpfKey::concrete_outputs_tuple>;
>>>>>>> 35fefe7c
    using exterior_node_type = typename DpfKey::exterior_node;

    std::size_t nodes_in_interval = to_node - from_node;

HEDLEY_PRAGMA(GCC diagnostic push)
HEDLEY_PRAGMA(GCC diagnostic ignored "-Wignored-attributes")
    auto cw = dpf.template exterior_cw<I>();
    auto rawbuf = reinterpret_cast<exterior_node_type *>(utils::data(outbuf));
    DPF_UNROLL_LOOP
    for (std::size_t j = 0, k = 0; j < nodes_in_interval; ++j,
        k += block_length_of_leaf_v<output_type, exterior_node_type>)
    {
        auto leaf = dpf_type::template traverse_exterior<I>(memoizer[dpf_type::depth][j],
            get_if_lo_bit(cw, memoizer[dpf_type::depth][j]));
        std::memcpy(&rawbuf[k], &leaf, sizeof(leaf));
    }
HEDLEY_PRAGMA(GCC diagnostic pop)
}

}  // namespace internal

template <std::size_t I = 0,
          typename DpfKey,
          class OutputBuffer,
          class IntervalMemoizer,
          typename InputT>
auto eval_interval(const DpfKey & dpf, InputT from, InputT to,
    OutputBuffer && outbuf, IntervalMemoizer & memoizer)
{
    assert_not_wildcard<I>(dpf);

    using dpf_type = DpfKey;
    using integral_type = typename DpfKey::integral_type;
<<<<<<< HEAD
    using output_type = std::tuple_element_t<I, typename DpfKey::outputs_tuple>;
=======
    using output_type = std::tuple_element_t<I, typename DpfKey::concrete_outputs_tuple>;
>>>>>>> 35fefe7c

    integral_type from_node = utils::get_from_node<dpf_type>(from),
        to_node = utils::get_to_node<dpf_type>(to);
    std::size_t nodes_in_interval = utils::get_nodes_in_interval_impl(from_node, to_node);

    internal::eval_interval_interior(dpf, from_node, to_node, memoizer);
    internal::eval_interval_exterior<I>(dpf, from_node, to_node, outbuf, memoizer);

    return subinterval_iterable<output_type>(utils::data(outbuf), nodes_in_interval*dpf_type::outputs_per_leaf, from % dpf_type::outputs_per_leaf,
        dpf_type::outputs_per_leaf - (to % dpf_type::outputs_per_leaf));
}

template <std::size_t I = 0,
          typename DpfKey,
          typename InputT,
          typename OutputBuffer>
auto eval_interval(const DpfKey & dpf, InputT from, InputT to, OutputBuffer && outbuf)
{
    auto memoizer = make_basic_interval_memoizer(dpf, from, to);
    return eval_interval<I>(dpf, from, to, outbuf, memoizer);
}

template <std::size_t I = 0,
          typename DpfKey,
          typename InputT>
auto eval_interval(const DpfKey & dpf, InputT from, InputT to)
{
    auto memoizer = make_basic_interval_memoizer(dpf, from, to);
    auto outbuf = make_output_buffer_for_interval<I>(dpf, from, to);
    auto iterable = eval_interval<I>(dpf, from, to, outbuf, memoizer);
    return std::make_tuple(std::move(outbuf), std::move(iterable));
}

template <std::size_t I = 0,
          typename DpfKey,
          class OutputBuffer,
          class IntervalMemoizer>
auto eval_full(const DpfKey & dpf, OutputBuffer && outbuf, IntervalMemoizer & memoizer)
{
    using input_type = typename DpfKey::input_type;
    return eval_interval<I>(dpf, input_type(0), std::numeric_limits<input_type>::max(), outbuf, memoizer);
}

template <std::size_t I = 0,
          typename DpfKey,
          class OutputBuffer>
auto eval_full(const DpfKey & dpf, OutputBuffer && outbuf)
{
    using input_type = typename DpfKey::input_type;
    auto memoizer = make_basic_interval_memoizer(dpf, input_type(0), std::numeric_limits<input_type>::max());
    return eval_interval<I>(dpf, input_type(0), std::numeric_limits<input_type>::max(), outbuf, memoizer);
}

template <std::size_t I = 0,
          typename DpfKey>
auto eval_full(const DpfKey & dpf)
{
    using input_type = typename DpfKey::input_type;
    return eval_interval<I>(dpf, input_type(0), std::numeric_limits<input_type>::max());
}

}  // namespace dpf

#endif  // LIBDPF_INCLUDE_DPF_EVAL_INTERVAL_HPP__<|MERGE_RESOLUTION|>--- conflicted
+++ resolved
@@ -89,11 +89,7 @@
     assert_not_wildcard<I>(dpf);
 
     using dpf_type = DpfKey;
-<<<<<<< HEAD
-    using output_type = std::tuple_element_t<I, typename DpfKey::outputs_tuple>;
-=======
     using output_type = std::tuple_element_t<I, typename DpfKey::concrete_outputs_tuple>;
->>>>>>> 35fefe7c
     using exterior_node_type = typename DpfKey::exterior_node;
 
     std::size_t nodes_in_interval = to_node - from_node;
@@ -127,11 +123,7 @@
 
     using dpf_type = DpfKey;
     using integral_type = typename DpfKey::integral_type;
-<<<<<<< HEAD
-    using output_type = std::tuple_element_t<I, typename DpfKey::outputs_tuple>;
-=======
     using output_type = std::tuple_element_t<I, typename DpfKey::concrete_outputs_tuple>;
->>>>>>> 35fefe7c
 
     integral_type from_node = utils::get_from_node<dpf_type>(from),
         to_node = utils::get_to_node<dpf_type>(to);
