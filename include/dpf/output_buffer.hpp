--- conflicted
+++ resolved
@@ -21,11 +21,7 @@
 {
 
 template <typename T>
-<<<<<<< HEAD
-class output_buffer
-=======
 class output_buffer final
->>>>>>> 76cb84d3
   : private std::vector<T, dpf::aligned_allocator<T>>
 {
   private:
@@ -52,15 +48,6 @@
 };
 
 template <>
-<<<<<<< HEAD
-class output_buffer<dpf::bit> : public dpf::dynamic_bit_array
-{
-  public:
-    explicit output_buffer(size_type size) : dynamic_bit_array(size) { }
-    output_buffer(output_buffer &&) = default;
-    output_buffer(const output_buffer &) = delete;
-};
-=======
 using output_buffer<dpf::bit> = dpf::dynamic_bit_array;
 // class output_buffer<dpf::bit> : public dpf::dynamic_bit_array
 // {
@@ -69,7 +56,6 @@
 //     output_buffer(output_buffer &&) = default;
 //     output_buffer(const output_buffer &) = delete;
 // };
->>>>>>> 76cb84d3
 
 HEDLEY_PRAGMA(GCC diagnostic push)
 HEDLEY_PRAGMA(GCC diagnostic ignored "-Wignored-attributes")
