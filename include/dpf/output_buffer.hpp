--- conflicted
+++ resolved
@@ -71,12 +71,7 @@
 auto make_output_buffer_for_interval(const DpfKey &, InputT from, InputT to)
 {
     using dpf_type = DpfKey;
-<<<<<<< HEAD
-    using input_type = InputT;
-    using output_type = std::tuple_element_t<I, typename DpfKey::outputs_tuple>;
-=======
     using output_type = std::tuple_element_t<I, typename DpfKey::outputs_t>;
->>>>>>> e3710df9
 
     std::size_t nodes_in_interval = utils::get_nodes_in_interval<dpf_type>(from, to);
 
