--- conflicted
+++ resolved
@@ -84,11 +84,7 @@
 auto make_output_buffer_for_subsequence(const DpfKey &, Iterator begin, Iterator end)
 {
     using dpf_type = DpfKey;
-<<<<<<< HEAD
-    using output_type = std::tuple_element_t<I, typename DpfKey::outputs_tuple>;
-=======
     using output_type = std::tuple_element_t<I, typename DpfKey::concrete_outputs_tuple>;
->>>>>>> 35fefe7c
     std::size_t nodes_in_sequence = std::distance(begin, end);
 
     return output_buffer<output_type>(nodes_in_sequence*dpf_type::outputs_per_leaf);
@@ -100,11 +96,7 @@
 auto make_output_buffer_for_recipe_subsequence(const DpfKey &, const sequence_recipe<InputT> & recipe)
 {
     using dpf_type = DpfKey;
-<<<<<<< HEAD
-    using output_type = std::tuple_element_t<I, typename DpfKey::outputs_tuple>;
-=======
     using output_type = std::tuple_element_t<I, typename DpfKey::concrete_outputs_tuple>;
->>>>>>> 35fefe7c
 
     std::size_t nodes_in_sequence = recipe.num_leaf_nodes;
 
