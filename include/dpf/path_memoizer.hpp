--- conflicted
+++ resolved
@@ -124,15 +124,11 @@
     HEDLEY_CONST
     std::size_t assign_x(const dpf_type & dpf, input_type) noexcept override
     {
-<<<<<<< HEAD
-        if (dpf_.has_value() == false || std::addressof(dpf_->get()) != std::addressof(dpf)) v = dpf.root;
-=======
         if (dpf_.has_value() == false || std::addressof(dpf_->get()) != std::addressof(dpf))
         {
             dpf_ = dpf;
             v = dpf.root;
         }
->>>>>>> cef144f2
         return 1;
     }
 
