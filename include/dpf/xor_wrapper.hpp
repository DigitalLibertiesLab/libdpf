/// @file dpf/xor_wrapper.hpp
/// @brief defines the `dpf::xor_wrapper` class and associated helpers
/// @details A `dpf::xor_wrapper` is a struct template that adapts integral
///          types to use bitwise arithmetic; that is, it makes an `N`-bit
///          integer type behave as it it were an element of `GF(2)^N`.
///          Specifically, 
/// @author Ryan Henry <ryan.henry@ucalgary.ca>
/// @copyright Copyright (c) 2019-2023 Ryan Henry and others
/// @license Released under a GNU General Public v2.0 (GPLv2) license;
///          see [LICENSE.md](@ref GPLv2) for details.

#ifndef LIBDPF_INCLUDE_DPF_XOR_WRAPPER_HPP__
#define LIBDPF_INCLUDE_DPF_XOR_WRAPPER_HPP__

#include <functional>

#include "simde/simde/x86/avx2.h"
#include "portable-snippets/exact-int/exact-int.h"

namespace dpf
{

template <typename T>
struct xor_wrapper
{
  public:
    using value_type = T;
    static constexpr auto bit_xor = std::bit_xor<value_type>{};
    static constexpr auto bit_and = std::bit_and<value_type>{};

    static constexpr std::size_t bits = utils::bitlength_of_v<value_type>;
    using integral_type = utils::integral_type_from_bitlength_t<bits>;

    /// @{
        
    /// @brief Default c'tor
    constexpr xor_wrapper() = default;

    /// @brief Copy c'tor
    constexpr xor_wrapper(const xor_wrapper &) noexcept = default;

    /// @brief Move c'tor
    constexpr explicit xor_wrapper(xor_wrapper &&) noexcept = default;

    /// @brief Value c'tor
    constexpr explicit xor_wrapper(T v) noexcept : value{v} { }

    /// @}

    HEDLEY_ALWAYS_INLINE
    HEDLEY_NO_THROW
    constexpr xor_wrapper & operator=(const xor_wrapper &) noexcept = default;

    HEDLEY_ALWAYS_INLINE
    HEDLEY_NO_THROW
    constexpr xor_wrapper & operator=(xor_wrapper &&) noexcept = default;

    HEDLEY_ALWAYS_INLINE
    HEDLEY_NO_THROW
    constexpr xor_wrapper & operator=(T v) noexcept
    {
        value = v;
        return *this;
    }

    ~xor_wrapper() = default;

    HEDLEY_ALWAYS_INLINE
    HEDLEY_NO_THROW
    HEDLEY_PURE
    constexpr xor_wrapper operator-() const noexcept
    {
        return xor_wrapper{value};
    }

    HEDLEY_ALWAYS_INLINE
    HEDLEY_NO_THROW
    HEDLEY_PURE
    constexpr explicit operator T() const noexcept { return value; }

    HEDLEY_ALWAYS_INLINE
    HEDLEY_NO_THROW
    HEDLEY_PURE
    constexpr bool operator==(xor_wrapper rhs) const noexcept
    {
        return value == rhs.value;
    }

    HEDLEY_ALWAYS_INLINE
    HEDLEY_NO_THROW
    HEDLEY_PURE
    constexpr bool operator!=(xor_wrapper rhs) const noexcept
    {
        return value != rhs.value;
    }

    HEDLEY_ALWAYS_INLINE
    HEDLEY_NO_THROW
    HEDLEY_PURE
    constexpr bool operator<(xor_wrapper rhs) const noexcept
    {
        return value < rhs.value;
    }

    HEDLEY_ALWAYS_INLINE
    HEDLEY_NO_THROW
    HEDLEY_PURE
    constexpr bool operator<=(xor_wrapper rhs) const noexcept
    {
        return value <= rhs.value;
    }

    HEDLEY_ALWAYS_INLINE
    HEDLEY_NO_THROW
    HEDLEY_PURE
    constexpr bool operator>(xor_wrapper rhs) const noexcept
    {
        return value > rhs.value;
    }

    HEDLEY_ALWAYS_INLINE
    HEDLEY_NO_THROW
    HEDLEY_PURE
    constexpr bool operator>=(xor_wrapper rhs) const noexcept
    {
        return value >= rhs.value;
    }

    HEDLEY_CONST
    HEDLEY_NO_THROW
    HEDLEY_ALWAYS_INLINE
    constexpr value_type data() const noexcept
    {
        return value;
    }

  private:
    value_type value;

    friend struct utils::to_integral_type<xor_wrapper<T>>;
};

template <typename T>
HEDLEY_ALWAYS_INLINE
HEDLEY_NO_THROW
constexpr xor_wrapper<T> operator+(const xor_wrapper<T> & lhs,
    const xor_wrapper<T> & rhs) noexcept
{
    return xor_wrapper<T>(xor_wrapper<T>::bit_xor(lhs.value, rhs.value));
}

template <typename T>
HEDLEY_ALWAYS_INLINE
HEDLEY_NO_THROW
constexpr xor_wrapper<T> operator-(const xor_wrapper<T> & lhs,
    const xor_wrapper<T> & rhs) noexcept
{
    return xor_wrapper<T>(xor_wrapper<T>::bit_xor(lhs.value, rhs.value));
}

template <typename T>
HEDLEY_ALWAYS_INLINE
HEDLEY_NO_THROW
constexpr xor_wrapper<T> operator*(const xor_wrapper<T> & lhs,
    const xor_wrapper<T> & rhs) noexcept
{
    return xor_wrapper<T>(xor_wrapper<T>::bit_and(lhs.value, rhs.value));
}

using xint128_t = xor_wrapper<simde_uint128>;  ///< `xor_wrapper<simde_uint128>`
using xint64_t = xor_wrapper<psnip_uint64_t>;  ///< `xor_wrapper<psnip_uint64_t>`
using xint32_t = xor_wrapper<psnip_uint32_t>;  ///< `xor_wrapper<psnip_uint32_t>`
using xint16_t = xor_wrapper<psnip_uint16_t>;  ///< `xor_wrapper<psnip_uint16_t>`
using xint8_t = xor_wrapper<psnip_uint8_t>;    ///< `xor_wrapper<psnip_uint8_t>`
using xchar_t = xor_wrapper<unsigned char>;    ///< `xor_wrapper<unsigned char>`

namespace utils
{

/// @brief specializes `dpf::utils::bitlength_of` for `dpf::xor_wrapper`
template <typename T>
struct bitlength_of<xor_wrapper<T>>
  : public bitlength_of<T>
{ };

template <typename T>
<<<<<<< HEAD
struct is_xor_wrapper<xor_wrapper<T>> : std::true_type {};
=======
struct to_integral_type<xor_wrapper<T>> : public to_integral_type_base<T>
{
    using parent = to_integral_type_base<T>;
    using typename parent::integral_type;
    static constexpr auto to_integral_type_cast = to_integral_type<T> {};

    HEDLEY_CONST
    HEDLEY_NO_THROW
    HEDLEY_ALWAYS_INLINE
    constexpr integral_type operator()(xor_wrapper<T> & input) const noexcept
    {
        return to_integral_type_cast(input.value);
    }
};
>>>>>>> 67db6107

}  // namespace utils

}  // namespace dpf

#endif  // LIBDPF_INCLUDE_DPF_XOR_WRAPPER_HPP__<|MERGE_RESOLUTION|>--- conflicted
+++ resolved
@@ -184,9 +184,9 @@
 { };
 
 template <typename T>
-<<<<<<< HEAD
 struct is_xor_wrapper<xor_wrapper<T>> : std::true_type {};
-=======
+
+template <typename T>
 struct to_integral_type<xor_wrapper<T>> : public to_integral_type_base<T>
 {
     using parent = to_integral_type_base<T>;
@@ -201,7 +201,6 @@
         return to_integral_type_cast(input.value);
     }
 };
->>>>>>> 67db6107
 
 }  // namespace utils
 
