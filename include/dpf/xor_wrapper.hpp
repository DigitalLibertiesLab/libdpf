/// @file dpf/xor_wrapper.hpp
/// @brief defines the `dpf::xor_wrapper` class and associated helpers
/// @details A `dpf::xor_wrapper` is a struct template that adapts integral
///          types to use bitwise arithmetic; that is, it makes an `N`-bit
///          integer type behave as it it were an element of `GF(2)^N`.
///          Specifically, 
/// @author Ryan Henry <ryan.henry@ucalgary.ca>
/// @copyright Copyright (c) 2019-2023 Ryan Henry and others
/// @license Released under a GNU General Public v2.0 (GPLv2) license;
///          see [LICENSE.md](@ref GPLv2) for details.

#ifndef LIBDPF_INCLUDE_DPF_XOR_WRAPPER_HPP__
#define LIBDPF_INCLUDE_DPF_XOR_WRAPPER_HPP__

#include <functional>

#include "simde/simde/x86/avx2.h"
#include "portable-snippets/exact-int/exact-int.h"

namespace dpf
{

template <typename T>
struct xor_wrapper
{
  public:
    using value_type = T;
    static constexpr auto bit_xor = std::bit_xor<value_type>{};
    static constexpr auto bit_and = std::bit_and<value_type>{};
    static constexpr auto bit_or = std::bit_or<value_type>{};

    static constexpr std::size_t bits = utils::bitlength_of_v<value_type>;
    using integral_type = utils::integral_type_from_bitlength_t<bits>;

    /// @{
        
    /// @brief Default c'tor
    constexpr xor_wrapper() = default;

    /// @brief Copy c'tor
    constexpr xor_wrapper(const xor_wrapper &) noexcept = default;

    /// @brief Move c'tor
    constexpr xor_wrapper(xor_wrapper &&) noexcept = default;

    /// @brief Value c'tor
    constexpr xor_wrapper(T v) noexcept : value{v} { }  // NOLINT

    /// @}

    HEDLEY_ALWAYS_INLINE
    HEDLEY_NO_THROW
    constexpr xor_wrapper & operator=(const xor_wrapper &) noexcept = default;

    HEDLEY_ALWAYS_INLINE
    HEDLEY_NO_THROW
    constexpr xor_wrapper & operator=(xor_wrapper &&) noexcept = default;

    HEDLEY_ALWAYS_INLINE
    HEDLEY_NO_THROW
    constexpr xor_wrapper & operator=(T v) noexcept
    {
        value = v;
        return *this;
    }

    ~xor_wrapper() = default;

    HEDLEY_ALWAYS_INLINE
    HEDLEY_NO_THROW
    HEDLEY_PURE
    constexpr xor_wrapper operator-() const noexcept
    {
        return xor_wrapper{value};
    }

    HEDLEY_ALWAYS_INLINE
    HEDLEY_NO_THROW
    HEDLEY_PURE
    constexpr operator bool() const noexcept
    {
        return static_cast<bool>(value);
    }

    HEDLEY_ALWAYS_INLINE
    HEDLEY_NO_THROW
    HEDLEY_PURE
    constexpr operator T() const noexcept { return value; }

    HEDLEY_ALWAYS_INLINE
    HEDLEY_NO_THROW
    HEDLEY_PURE
    constexpr bool operator==(xor_wrapper rhs) const noexcept
    {
        return value == rhs.value;
    }

    HEDLEY_ALWAYS_INLINE
    HEDLEY_NO_THROW
    HEDLEY_PURE
    constexpr bool operator!=(xor_wrapper rhs) const noexcept
    {
        return value != rhs.value;
    }

    HEDLEY_ALWAYS_INLINE
    HEDLEY_NO_THROW
    HEDLEY_PURE
    constexpr bool operator<(xor_wrapper rhs) const noexcept
    {
        return value < rhs.value;
    }

    HEDLEY_ALWAYS_INLINE
    HEDLEY_NO_THROW
    HEDLEY_PURE
    constexpr bool operator<=(xor_wrapper rhs) const noexcept
    {
        return value <= rhs.value;
    }

    HEDLEY_ALWAYS_INLINE
    HEDLEY_NO_THROW
    HEDLEY_PURE
    constexpr bool operator>(xor_wrapper rhs) const noexcept
    {
        return value > rhs.value;
    }

    HEDLEY_ALWAYS_INLINE
    HEDLEY_NO_THROW
    HEDLEY_PURE
    constexpr bool operator>=(xor_wrapper rhs) const noexcept
    {
        return value >= rhs.value;
    }

    HEDLEY_CONST
    HEDLEY_NO_THROW
    HEDLEY_ALWAYS_INLINE
    constexpr value_type data() const noexcept
    {
        return value;
    }

    HEDLEY_ALWAYS_INLINE
    HEDLEY_NO_THROW
    constexpr xor_wrapper & operator<<=(std::size_t amount)
    {
        this->value <<= amount;
        return *this;
    }

    HEDLEY_ALWAYS_INLINE
    HEDLEY_NO_THROW
    constexpr xor_wrapper & operator>>=(std::size_t amount)
    {
        this->value >>= amount;
        return *this;
    }

  private:
    value_type value;

    HEDLEY_ALWAYS_INLINE
    HEDLEY_NO_THROW
    friend constexpr xor_wrapper operator+(const xor_wrapper & lhs,
        const xor_wrapper & rhs) noexcept
    {
        return xor_wrapper(xor_wrapper::bit_xor(lhs.value, rhs.value));
    }

    HEDLEY_ALWAYS_INLINE
    HEDLEY_NO_THROW
    friend constexpr xor_wrapper operator-(const xor_wrapper & lhs,
        const xor_wrapper & rhs) noexcept
    {
        return xor_wrapper(xor_wrapper::bit_xor(lhs.value, rhs.value));
    }

    HEDLEY_ALWAYS_INLINE
    HEDLEY_NO_THROW
    friend constexpr xor_wrapper operator*(const xor_wrapper & lhs,
        const xor_wrapper & rhs) noexcept
    {
        return xor_wrapper(xor_wrapper::bit_and(lhs.value, rhs.value));
    }

    HEDLEY_ALWAYS_INLINE
    HEDLEY_NO_THROW
    friend constexpr xor_wrapper operator&(const xor_wrapper & lhs,
        const xor_wrapper & rhs) noexcept
    {
        return xor_wrapper(xor_wrapper::bit_and(lhs.value, rhs.value));
    }

    HEDLEY_ALWAYS_INLINE
    HEDLEY_NO_THROW
    friend constexpr xor_wrapper operator|(const xor_wrapper & lhs,
        const xor_wrapper & rhs) noexcept
    {
        return xor_wrapper(xor_wrapper::bit_or(lhs.value, rhs.value));
    }

    HEDLEY_ALWAYS_INLINE
    HEDLEY_NO_THROW
    friend constexpr xor_wrapper operator^(const xor_wrapper & lhs,
        const xor_wrapper & rhs) noexcept
    {
        return xor_wrapper(xor_wrapper::bit_xor(lhs.value, rhs.value));
    }

    HEDLEY_ALWAYS_INLINE
    HEDLEY_NO_THROW
    friend constexpr xor_wrapper operator<<(const xor_wrapper & val, std::size_t amount)
    {
        return xor_wrapper(val.value << amount);
    }

    HEDLEY_ALWAYS_INLINE
    HEDLEY_NO_THROW
    friend constexpr xor_wrapper operator>>(const xor_wrapper & val, std::size_t amount)
    {
        return xor_wrapper(val.value >> amount);
    }

    friend std::ostream & operator<<(std::ostream & os, xor_wrapper<T> val)
    {
        return os << val.value;
    }

    friend std::istream & operator<<(std::istream & is, xor_wrapper<T> & val)
    {
        return is >> val.value;
    }

    friend struct utils::to_integral_type<xor_wrapper<T>>;
};

using xint128_t = xor_wrapper<simde_uint128>;  ///< `xor_wrapper<simde_uint128>`
using xint64_t = xor_wrapper<psnip_uint64_t>;  ///< `xor_wrapper<psnip_uint64_t>`
using xint32_t = xor_wrapper<psnip_uint32_t>;  ///< `xor_wrapper<psnip_uint32_t>`
using xint16_t = xor_wrapper<psnip_uint16_t>;  ///< `xor_wrapper<psnip_uint16_t>`
using xint8_t = xor_wrapper<psnip_uint8_t>;    ///< `xor_wrapper<psnip_uint8_t>`
using xchar_t = xor_wrapper<unsigned char>;    ///< `xor_wrapper<unsigned char>`

namespace utils
{

/// @brief specializes `dpf::utils::bitlength_of` for `dpf::xor_wrapper`
template <typename T>
struct bitlength_of<xor_wrapper<T>>
  : public bitlength_of<T>
{ };

template <typename T>
<<<<<<< HEAD
struct msb_of<xor_wrapper<T>>
{
    static constexpr xor_wrapper<T> value = xor_wrapper<T>{T{1} << bitlength_of_v<T> - 1ul};
};
=======
struct is_xor_wrapper<xor_wrapper<T>> : std::true_type {};
>>>>>>> cef144f2

template <typename T>
struct to_integral_type<xor_wrapper<T>> : public to_integral_type_base<T>
{
    using parent = to_integral_type_base<T>;
    using typename parent::integral_type;
    static constexpr auto to_integral_type_cast = to_integral_type<T> {};

    HEDLEY_CONST
    HEDLEY_NO_THROW
    HEDLEY_ALWAYS_INLINE
    constexpr integral_type operator()(xor_wrapper<T> & input) const noexcept
    {
        return to_integral_type_cast(input.value);
    }
};

}  // namespace utils

}  // namespace dpf

#endif  // LIBDPF_INCLUDE_DPF_XOR_WRAPPER_HPP__<|MERGE_RESOLUTION|>--- conflicted
+++ resolved
@@ -254,14 +254,13 @@
 { };
 
 template <typename T>
-<<<<<<< HEAD
 struct msb_of<xor_wrapper<T>>
 {
     static constexpr xor_wrapper<T> value = xor_wrapper<T>{T{1} << bitlength_of_v<T> - 1ul};
 };
-=======
+
+template <typename T>
 struct is_xor_wrapper<xor_wrapper<T>> : std::true_type {};
->>>>>>> cef144f2
 
 template <typename T>
 struct to_integral_type<xor_wrapper<T>> : public to_integral_type_base<T>
