/// @file dpf/interval_memoizer.hpp
/// @brief
/// @details
/// @author Ryan Henry <ryan.henry@ucalgary.ca>
/// @author Christopher Jiang <christopher.jiang@ucalgary.ca>
/// @copyright Copyright (c) 2019-2023 Ryan Henry and others
/// @license Released under a GNU General Public v2.0 (GPLv2) license;
///          see [LICENSE.md](@ref GPLv2) for details.

#ifndef LIBDPF_INCLUDE_DPF_INTERVAL_MEMOIZER_HPP__
#define LIBDPF_INCLUDE_DPF_INTERVAL_MEMOIZER_HPP__

#include "dpf/dpf_key.hpp"

namespace dpf
{

template <typename DpfKey,
          typename ReturnT = typename DpfKey::interior_node *>
struct interval_memoizer_base
{
  public:
    using dpf_type = DpfKey;
    using integral_type = typename DpfKey::integral_type;
    using node_type = typename DpfKey::interior_node;
    using return_type = ReturnT;
    using iterator_type = return_type;

    // level 0 should access the root
    // level goes up to (and including) depth
    virtual return_type operator[](std::size_t) const noexcept = 0;

    // iterators should access most recently completed level
    virtual return_type begin() const noexcept = 0;
    virtual return_type end() const noexcept = 0;

    virtual std::size_t assign_interval(const dpf_type & dpf, integral_type new_from, integral_type new_to)
    {
        static constexpr auto complement_of = std::bit_not{};
        if (dpf_.has_value() == false
            || std::addressof(dpf_->get()) != std::addressof(dpf)
            || from_.value_or(complement_of(new_from)) != new_from
            || to_.value_or(complement_of(new_to)) != new_to)
        {
            if (new_to - new_from > output_length)
            {
                throw std::length_error("size of new interval is too large for memoizer");
            }

            this->operator[](0)[0] = dpf.root;
            dpf_ = std::cref(dpf);
            from_ = new_from;
            to_ = new_to;
            level_index = 1;
        }

        return level_index;
    }

    std::size_t advance_level()
    {
        return ++level_index;
    }

    std::size_t get_nodes_at_level() const
    {
        return get_nodes_at_level(level_index, from_.value_or(0), to_.value_or(0));
    }

    std::size_t get_nodes_at_level(std::size_t level) const
    {
        return get_nodes_at_level(level, from_.value_or(0), to_.value_or(0));
    }

    static std::size_t get_nodes_at_level(std::size_t level, integral_type from_node, integral_type to_node)
    {
        // Algorithm explanation:
        //   Input:
        //     * offset - (derived from depth and level, note that level of -1 represents the root of the tree)
        //     * range of nodes - [from_node, to_node)
        //
        //   Observation 1:
        //     For any level, knowing the range [from, to) allows one to calculate the number of nodes at that level
        //     as (to - from).
        //
        //   Observation 2:
        //     If the range were stated as [from_0, to_0] for an offset 0, then [from_n, to_n] = [from_0 >> n, to_0 >> n]
        //     where >> is the bitshift operator. This is because the bits representing a node also represent the path
        //     taken in a binary tree to get to that node. Since from_0 and to_0 are both inclusive bounds, then their
        //     parent nodes must also be inclusive bounds for the next level up. These nodes can be found by simply removing
        //     the LSB from from_0 and to_0. The same can be done for parents further up the tree.
        //
        //   Putting it together:
        //     * to_node-1 converts an excluded node to an included node
        //     * bit shifting as explained in observation 2
        //     * add 1 since observation 1 is for an excluded end point whereas now both end points are included

        std::size_t offset = depth - level;
        return ((to_node - 1) >> offset) - (from_node >> offset) + 1;
    }

  protected:
    static constexpr auto depth = dpf_type::depth;
    const std::size_t output_length;
    std::size_t level_index;  // indicates current level being built

    explicit interval_memoizer_base(std::size_t output_len)
      : dpf_{std::nullopt},
        from_{std::nullopt},
        to_{std::nullopt},
        output_length{output_len},
        level_index{0}
    { }

  private:
    std::optional<std::reference_wrapper<const dpf_type>> dpf_;
    std::optional<integral_type> from_;
    std::optional<integral_type> to_;
};

template <typename DpfKey,
          typename Allocator = aligned_allocator<typename DpfKey::interior_node>>
struct basic_interval_memoizer final : public interval_memoizer_base<DpfKey>
{
  private:
    using parent = interval_memoizer_base<DpfKey>;
  public:
    using unique_ptr = typename Allocator::unique_ptr;
    using return_type = typename DpfKey::interior_node *;
    using parent::depth;
    using parent::level_index;
    using parent::get_nodes_at_level;

    // See comment for full_tree_interval_memoizer::initialize_endpoints() for
    //   general explanation of derivation for "nodes at previous level".
    // When creating the final level of interior nodes from the previous level,
    //   care must be taken not to overwrite the previous level until the relevant
    //   nodes have been used to generate the new level. This means the pivot must
    //   be selected to push the previous level as far to the end of the buffer as
    //   possible.
    // For n nodes in the final level:
    //     n odd => (n+1)/2 nodes on previous level
    //           => pivot = n-(n+1)/2 = (n-1)/2 = n/2-1/2 = floor(n/2)
    //     n even => n/2 OR (n+2)/2 nodes on previous level
    //            => pivot = n-(n+2)/2 = (n-2)/2 = n/2-1
    //     unified => floor(n/2)-1+(n%2) = (n>>1)+(n&1)-1
    // In general, each previous level has roughly one half the nodes, but this is
    //   not true for some small n, which can stay constant up to the root.
    //   To handle this, take the maximum between the unified calculation shown
    //   and the number of nodes two levels up from the final level.
    // For n nodes in the final level:
    //     at most ((n+2)/2+2)/2 = n+6>>2 nodes two levels up
    explicit basic_interval_memoizer(std::size_t output_len, Allocator alloc = Allocator{})
      : parent::interval_memoizer_base(output_len),
        pivot{std::max((output_len>>1)+(output_len&1)-1, output_len+6>>2)},
        buf{alloc.allocate_unique_ptr(pivot+((output_len+2)>>1))}
    { }

    HEDLEY_ALWAYS_INLINE
    HEDLEY_NO_THROW
    return_type operator[](std::size_t level) const noexcept override
    {
        bool b = (depth ^ level) & 1;
        return Allocator::assume_aligned(&buf[b*pivot]);
    }

    HEDLEY_ALWAYS_INLINE
    HEDLEY_NO_THROW
    return_type begin() const noexcept override
    {
        return this->operator[](level_index - 1);
    }

    HEDLEY_ALWAYS_INLINE
    HEDLEY_NO_THROW
    return_type end() const noexcept override
    {
        return this->operator[](level_index - 1) + get_nodes_at_level(level_index - 1);
    }

   private:
    static constexpr auto clz = utils::countl_zero<std::size_t>{};
    const std::size_t pivot;
    unique_ptr buf;
};

template <typename DpfKey,
          typename Allocator = aligned_allocator<typename DpfKey::interior_node>>
struct full_tree_interval_memoizer final : public interval_memoizer_base<DpfKey>
{
  private:
    using parent = interval_memoizer_base<DpfKey>;
  public:
<<<<<<< HEAD
    using dpf_type = DpfKey;
    using node_type = typename DpfKey::interior_node;
    using unique_ptr = typename Allocator::unique_ptr;
    using return_type = node_type *;
=======
    using node_type = typename DpfKey::interior_node;
    using unique_ptr = typename Allocator::unique_ptr;
    using return_type = std::add_pointer_t<node_type>;
>>>>>>> 35fefe7c
    using parent::depth;
    using parent::level_index;
    using parent::get_nodes_at_level;

    explicit full_tree_interval_memoizer(std::size_t output_len,
        Allocator alloc = Allocator{})
      : parent::interval_memoizer_base(output_len),
        level_endpoints{initialize_endpoints(output_len)},
        buf{alloc.allocate_unique_ptr(level_endpoints[depth] + output_len)}
    { }

    HEDLEY_ALWAYS_INLINE
    HEDLEY_NO_THROW
    return_type operator[](std::size_t level) const noexcept override
    {
        return Allocator::assume_aligned(&buf[level_endpoints[level]]);
    }

    HEDLEY_ALWAYS_INLINE
    HEDLEY_NO_THROW
    return_type begin() const noexcept override
    {
        return this->operator[](level_index - 1);
    }

    HEDLEY_ALWAYS_INLINE
    HEDLEY_NO_THROW
    return_type end() const noexcept override
    {
        return this->operator[](level_index - 1) + get_nodes_at_level(level_index - 1);
    }

   private:
    const std::array<std::size_t, depth+1> level_endpoints;
    unique_ptr buf;

    // For n nodes on a given level, there are the following cases:
    //     n odd => (n+1)/2 nodes on previous level
    //         ex. 5 nodes on current level grouped as
    //             |..|..|.| or |.|..|..|
    //             where both give 3 nodes on previous level
    //     n even => n/2 OR (n+2)/2 nodes on previous level
    //         ex. 6 nodes on current level grouped as
    //             |..|..|..| or |.|..|..|.|
    //             gives either 3 or 4 nodes on previous level
    // Clearly (n+2)/2 is the worst case, so this is used in the derivation
    //   for the number of nodes on each level.
    // Also note that at depth (from the root) i, there can't be more than 2^i
    //   nodes hence the `min()` function call.
    static constexpr auto initialize_endpoints(std::size_t len)
    {
        std::array<std::size_t, depth+1> level_endpoints{0};
        for (std::size_t level=depth; level > 0; --level)
        {
            len = std::min(len+2 >> 1, std::size_t(1) << level-1);
            level_endpoints[level] = len;
        }

        for (std::size_t level = 0; level < depth; ++level)
        {
            level_endpoints[level+1] = level_endpoints[level] + level_endpoints[level+1];
        }

        return level_endpoints;
    }
};

namespace detail
{

template <typename DpfKey,
          typename MemoizerT,
          typename InputT>
HEDLEY_ALWAYS_INLINE
auto make_interval_memoizer(InputT from, InputT to)
{
    using dpf_type = DpfKey;

    if (from > to)
    {
        throw std::domain_error("from cannot be greater than to");
    }

    std::size_t nodes_in_interval = utils::get_nodes_in_interval<dpf_type>(from, to);

    return MemoizerT(nodes_in_interval);
}

}  // namespace dpf::detail

template <typename DpfKey,
          typename InputT = typename DpfKey::input_type>
auto make_basic_interval_memoizer(const DpfKey &, InputT from = 0,
    InputT to = std::numeric_limits<InputT>::max())
{
    return detail::make_interval_memoizer<DpfKey, basic_interval_memoizer<DpfKey>, InputT>(from, to);
}

template <typename DpfKey,
          typename InputT = typename DpfKey::input_type>
auto make_full_tree_interval_memoizer(const DpfKey &, InputT from = 0,
    InputT to = std::numeric_limits<InputT>::max())
{
    return detail::make_interval_memoizer<DpfKey, full_tree_interval_memoizer<DpfKey>, InputT>(from, to);
}

}  // namespace dpf

#endif  // LIBDPF_INCLUDE_DPF_INTERVAL_MEMOIZER_HPP__<|MERGE_RESOLUTION|>--- conflicted
+++ resolved
@@ -22,7 +22,6 @@
   public:
     using dpf_type = DpfKey;
     using integral_type = typename DpfKey::integral_type;
-    using node_type = typename DpfKey::interior_node;
     using return_type = ReturnT;
     using iterator_type = return_type;
 
@@ -191,16 +190,9 @@
   private:
     using parent = interval_memoizer_base<DpfKey>;
   public:
-<<<<<<< HEAD
-    using dpf_type = DpfKey;
-    using node_type = typename DpfKey::interior_node;
-    using unique_ptr = typename Allocator::unique_ptr;
-    using return_type = node_type *;
-=======
     using node_type = typename DpfKey::interior_node;
     using unique_ptr = typename Allocator::unique_ptr;
     using return_type = std::add_pointer_t<node_type>;
->>>>>>> 35fefe7c
     using parent::depth;
     using parent::level_index;
     using parent::get_nodes_at_level;
