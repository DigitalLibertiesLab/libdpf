--- conflicted
+++ resolved
@@ -22,12 +22,8 @@
   public:
     using dpf_type = DpfKey;
     using integral_type = typename DpfKey::integral_type;
-<<<<<<< HEAD
-    using node_type = typename DpfKey::interior_node;
-=======
     using return_type = ReturnT;
     using iterator_type = return_type;
->>>>>>> 2ab24b86
 
     // level 0 should access the root
     // level goes up to (and including) depth
@@ -128,11 +124,6 @@
   private:
     using parent = interval_memoizer_base<DpfKey>;
   public:
-<<<<<<< HEAD
-    using dpf_type = DpfKey;
-    using node_type = typename DpfKey::interior_node;
-=======
->>>>>>> 2ab24b86
     using unique_ptr = typename Allocator::unique_ptr;
     using return_type = typename DpfKey::interior_node_t *;
     using parent::depth;
@@ -199,13 +190,9 @@
   private:
     using parent = interval_memoizer_base<DpfKey>;
   public:
-<<<<<<< HEAD
-    using dpf_type = DpfKey;
     using node_type = typename DpfKey::interior_node;
-=======
->>>>>>> 2ab24b86
     using unique_ptr = typename Allocator::unique_ptr;
-    using return_type = typename DpfKey::interior_node_t *;
+    using return_type = std::add_pointer_t<node_type>;
     using parent::depth;
     using parent::level_index;
     using parent::get_nodes_at_level;
