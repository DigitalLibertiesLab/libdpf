/// @file dpf/bit.hpp
/// @brief defines `dpf::bit` and associated helpers
/// @details A `dpf::bit` is a binary type whose representation can be packed
///          into one bit. It is implemented as an `enum` with two values:
///          `zero` and `one`. This type is inteded to be used as an output
///          value of a DPF, in which case leaf nodes will be packed in much
///          the ways as in an `std::bitset` or `std::vector<bool>`.
///
///          In addition `dpf::bit`, this file defines three overloaded
///          variants of a `dpf::to_bit` function that respectively convert
///          a `bool, a `char`, or (the least significant bit of) an `int` to
///          a `dpf::bit`. Likewise, it defines `dpf::to_string` to convert
///          a `dpf::bit` into an `std::string`. Finally, it overloads stream
///          input and output operators (`<<` and `>>`) for `dpf::bit`.
/// @author Ryan Henry <ryan.henry@ucalgary.ca>
/// @copyright Copyright (c) 2019-2023 Ryan Henry and others
/// @license Released under a GNU General Public v2.0 (GPLv2) license;
///          see [LICENSE.md](@ref GPLv2) for details.

#ifndef LIBDPF_INCLUDE_DPF_BIT_HPP__
#define LIBDPF_INCLUDE_DPF_BIT_HPP__

#include <string>
#include <limits>
#include <memory>

#include "hedley/hedley.h"

#include "dpf/utils.hpp"

/// @brief the dpf namespace
namespace dpf
{

/// @brief binary type whose representation can be packed into one bit
enum bit : bool
{
    zero = false,  ///< `0`, `false`, "unset", "off"
    one = true     ///< `1`, `true`, "set", "on"
};

/// @brief converts a value to a `dpf::bit`
/// @{

/// @brief converts (the lsb of) an `int` to a `dpf::bit`
/// @details Convert an `int` to a `dpf::bit`. The resulting `dpf::bit` is
///          equal to `dpf::bit::one` if the *least-significant bit* of
///          `value` is `1` and `dpf::bit::zero` otherwise.
/// @param value the `int` to convert
/// @returns `static_cast<dpf::bit>(value & 1)`
HEDLEY_CONST
HEDLEY_NO_THROW
HEDLEY_ALWAYS_INLINE
static constexpr dpf::bit to_bit(int value) noexcept
{
    return static_cast<dpf::bit>(value & 1);
}

/// @brief converts a `bool` to a `dpf::bit`
/// @details Convert a `bool` to a `dpf::bit`. The resulting `dpf::bit` is
///          equal to `dpf::bit::one` if `value==true` and `dpf::bit::zero`
///          otherwise.
/// @param value the `bool` to convert
/// @returns `static_cast<dpf::bit>(value)`
HEDLEY_CONST
HEDLEY_NO_THROW
HEDLEY_ALWAYS_INLINE
static constexpr dpf::bit to_bit(bool value) noexcept
{
    return static_cast<dpf::bit>(value);
}

/// @brief converts a character to a `dpf::bit`
/// @details Convert a character to a `dpf::bit`. The resulting `dpf::bit` is
///          equal to `dpf::bit::one` if `value==one` and `dpf::bit::zero`
///          otherwise.
/// @param value the character to convert
/// @param zero character used to represent `0` (default: ``CharT{'0'}``)
/// @param one character used to represent `1` (default: ``CharT{'1'}``)
/// @returns `static_cast<dpf::bit>(0)` if `value==0` or
///          `static_cast<dpf::bit>(1)` if `value==1`
<<<<<<< HEAD
/// @throws `std::domain_error` if `value != zero && value != one`
=======
/// @throws std::domain_error if `value != zero && value != one`
>>>>>>> fe804354
template <typename CharT,
          class Traits = std::char_traits<CharT>>
HEDLEY_CONST
HEDLEY_ALWAYS_INLINE
static constexpr dpf::bit to_bit(
    CharT value,
    CharT zero = CharT{'0'},
    CharT one = CharT{'1'})
{
    if (!Traits::eq(value, zero) && !Traits::eq(value, one))
    {
        throw std::domain_error("Unrecognized character");
    }
    return (value == zero) ? dpf::bit::zero : dpf::bit::one;
}

/// @}

/// @brief converts a `dpf::bit` to a `std::basic_string`
/// @details Converts the contents of a `dpf::bit` to a `std::string` for
///          human-friendly printing. Uses `zero` to represent the value
///          `0` and `one` to the value `1`.
/// @param value the `dpf::bit` to convert
/// @param zero character to use to represent `false`/`0` (default: ``CharT{'0'}``)
/// @param one character to use to represent `true`/`1` (default: ``CharT{'1'}``)
/// @return `(value == 0) ? zero : one`
template <class CharT = char,
          class Traits = std::char_traits<CharT>,
          class Allocator = std::allocator<CharT>>
static constexpr std::basic_string<CharT, Traits, Allocator> to_string(
    dpf::bit value,
    CharT zero = CharT{'0'},
    CharT one = CharT{'1'}) noexcept
{
    auto ch = (value == false) ? zero : one;
    return std::basic_string(&ch, 1, Allocator{});
}

/// @brief performs stream input and output on `dpf::bit`s
/// @{

/// @brief performs stream output on a `dpf::bit`
/// @details Writes a `dpf::bit` to the character stream `os` as if by first
///          converting it to a `std::basic_string<CharT, Traits>` using
///          `dpf::to_string()`, and then writing it into `os` using `operator<<`
///          (which is a `FormattedOutputFunction` for strings). The
///          characters to use for zero and one are obtained from the
///          currently-imbued locale by calling `os.widen()` with `0` and `1`
///          as the arguments.
/// @param os a character output stream
/// @param value the `dpf::bit` to insert into the output stream
/// @return `os`
template <class CharT,
          class Traits>
std::basic_ostream<CharT, Traits> &
operator<<(std::basic_ostream<CharT, Traits> & os, const dpf::bit & value)
{
    return os << to_string<CharT, Traits>(value, os.widen('0'),
        os.widen('1'));
}

/// @brief performs stream input on a `dpf::bit`
/// @details Extracts one character from `is` and attempts to convert it to
///          a `dpf::bit` using `dpf::to_bit()`. If successful, the result is
///          stored in `value`. The characters to use for zero and one are
///          obtained from the currently-imbued locale by calling `is.widen()`
///          with `0` and `1` as the arguments.
/// @param is a character input stream
/// @param value the `dpf::bit` to extract from the input stream
/// @return `is`
/// @throws std::domain_error if `value != zero && value != one`
template <class CharT,
          class Traits>
std::basic_istream<CharT, Traits> &
operator>>(std::basic_istream<CharT, Traits> & is, dpf::bit & value)
{
    value = to_bit<CharT>(is.get(), is.widen('0'), is.widen('1'));
    return is;
}

/// @}

namespace utils
{

/// @brief specializes `dpf::utils::bitlength_of` for `dpf::bit`
template <>
struct bitlength_of<dpf::bit>
  : public std::integral_constant<std::size_t, 1> { };

}  // namespace utils

}  // namespace dpf

namespace std
{

/// @{

/// @brief specializes `std::numeric_limits` for `dpf::bit`
template<> class numeric_limits<dpf::bit>
    : public numeric_limits<bool> { };

/// @brief specializes `std::numeric_limits` for `dpf::bit const`
template<> class numeric_limits<dpf::bit const>
    : public numeric_limits<dpf::bit> {};

/// @brief specializes `std::numeric_limits` for `dpf::bit volatile`
template<> class numeric_limits<dpf::bit volatile>
    : public numeric_limits<dpf::bit> {};

/// @brief specializes `std::numeric_limits` for `dpf::bit const volatile`
template<> class numeric_limits<dpf::bit const volatile>
    : public numeric_limits<dpf::bit> {};

/// @}

}  // namespace std

#endif  // LIBDPF_INCLUDE_DPF_BIT_HPP__<|MERGE_RESOLUTION|>--- conflicted
+++ resolved
@@ -79,11 +79,7 @@
 /// @param one character used to represent `1` (default: ``CharT{'1'}``)
 /// @returns `static_cast<dpf::bit>(0)` if `value==0` or
 ///          `static_cast<dpf::bit>(1)` if `value==1`
-<<<<<<< HEAD
-/// @throws `std::domain_error` if `value != zero && value != one`
-=======
 /// @throws std::domain_error if `value != zero && value != one`
->>>>>>> fe804354
 template <typename CharT,
           class Traits = std::char_traits<CharT>>
 HEDLEY_CONST
